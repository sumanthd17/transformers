# flake8: noqa
# There's no way to ignore "F401 '...' imported but unused" warnings in this
# module, but to preserve other warnings. So, don't check this module at all.

# Copyright 2020 The HuggingFace Team. All rights reserved.
#
# Licensed under the Apache License, Version 2.0 (the "License");
# you may not use this file except in compliance with the License.
# You may obtain a copy of the License at
#
#     http://www.apache.org/licenses/LICENSE-2.0
#
# Unless required by applicable law or agreed to in writing, software
# distributed under the License is distributed on an "AS IS" BASIS,
# WITHOUT WARRANTIES OR CONDITIONS OF ANY KIND, either express or implied.
# See the License for the specific language governing permissions and
# limitations under the License.

# When adding a new object to this init, remember to add it twice: once inside the `_import_structure` dictionary and
# once inside the `if TYPE_CHECKING` branch. The `TYPE_CHECKING` should have import statements as usual, but they are
# only there for type checking. The `_import_structure` is a dictionary submodule to list of object names, and is used
# to defer the actual importing for when the objects are requested. This way `import transformers` provides the names
# in the namespace without actually importing anything (and especially none of the backends).

__version__ = "4.17.0.dev0"

from typing import TYPE_CHECKING

# Check the dependencies satisfy the minimal versions required.
from . import dependency_versions_check
from .file_utils import (
    _LazyModule,
    is_flax_available,
    is_pyctcdecode_available,
    is_pytorch_quantization_available,
    is_scatter_available,
    is_sentencepiece_available,
    is_speech_available,
    is_tf_available,
    is_timm_available,
    is_tokenizers_available,
    is_torch_available,
    is_vision_available,
)
from .utils import logging


logger = logging.get_logger(__name__)  # pylint: disable=invalid-name


# Base objects, independent of any specific backend
_import_structure = {
    "benchmark": [],
    "commands": [],
    "configuration_utils": ["PretrainedConfig"],
    "convert_graph_to_onnx": [],
    "convert_slow_tokenizers_checkpoints_to_fast": [],
    "convert_tf_hub_seq_to_seq_bert_to_pytorch": [],
    "data": [
        "DataProcessor",
        "InputExample",
        "InputFeatures",
        "SingleSentenceClassificationProcessor",
        "SquadExample",
        "SquadFeatures",
        "SquadV1Processor",
        "SquadV2Processor",
        "glue_compute_metrics",
        "glue_convert_examples_to_features",
        "glue_output_modes",
        "glue_processors",
        "glue_tasks_num_labels",
        "squad_convert_examples_to_features",
        "xnli_compute_metrics",
        "xnli_output_modes",
        "xnli_processors",
        "xnli_tasks_num_labels",
    ],
    "data.data_collator": [
        "DataCollator",
        "DataCollatorForLanguageModeling",
        "DataCollatorForPermutationLanguageModeling",
        "DataCollatorForSeq2Seq",
        "DataCollatorForSOP",
        "DataCollatorForTokenClassification",
        "DataCollatorForWholeWordMask",
        "DataCollatorWithPadding",
        "DefaultDataCollator",
        "default_data_collator",
    ],
    "data.metrics": [],
    "data.processors": [],
    "debug_utils": [],
    "dependency_versions_check": [],
    "dependency_versions_table": [],
    "dynamic_module_utils": [],
    "feature_extraction_sequence_utils": ["SequenceFeatureExtractor"],
    "feature_extraction_utils": ["BatchFeature", "FeatureExtractionMixin"],
    "file_utils": [
        "CONFIG_NAME",
        "MODEL_CARD_NAME",
        "PYTORCH_PRETRAINED_BERT_CACHE",
        "PYTORCH_TRANSFORMERS_CACHE",
        "SPIECE_UNDERLINE",
        "TF2_WEIGHTS_NAME",
        "TF_WEIGHTS_NAME",
        "TRANSFORMERS_CACHE",
        "WEIGHTS_NAME",
        "TensorType",
        "add_end_docstrings",
        "add_start_docstrings",
        "cached_path",
        "is_apex_available",
        "is_datasets_available",
        "is_faiss_available",
        "is_flax_available",
        "is_phonemizer_available",
        "is_psutil_available",
        "is_py3nvml_available",
        "is_pyctcdecode_available",
        "is_scipy_available",
        "is_sentencepiece_available",
        "is_sklearn_available",
        "is_speech_available",
        "is_tf_available",
        "is_timm_available",
        "is_tokenizers_available",
        "is_torch_available",
        "is_torch_tpu_available",
        "is_vision_available",
    ],
    "hf_argparser": ["HfArgumentParser"],
    "integrations": [
        "is_comet_available",
        "is_optuna_available",
        "is_ray_available",
        "is_ray_tune_available",
        "is_sigopt_available",
        "is_tensorboard_available",
        "is_wandb_available",
    ],
    "modelcard": ["ModelCard"],
    "modeling_tf_pytorch_utils": [
        "convert_tf_weight_name_to_pt_weight_name",
        "load_pytorch_checkpoint_in_tf2_model",
        "load_pytorch_model_in_tf2_model",
        "load_pytorch_weights_in_tf2_model",
        "load_tf2_checkpoint_in_pytorch_model",
        "load_tf2_model_in_pytorch_model",
        "load_tf2_weights_in_pytorch_model",
    ],
    # Models
    "models": [],
    "models.albert": ["ALBERT_PRETRAINED_CONFIG_ARCHIVE_MAP", "AlbertConfig"],
    "models.auto": [
        "ALL_PRETRAINED_CONFIG_ARCHIVE_MAP",
        "CONFIG_MAPPING",
        "FEATURE_EXTRACTOR_MAPPING",
        "MODEL_NAMES_MAPPING",
        "PROCESSOR_MAPPING",
        "TOKENIZER_MAPPING",
        "AutoConfig",
        "AutoFeatureExtractor",
        "AutoProcessor",
        "AutoTokenizer",
    ],
    "models.bart": ["BartConfig", "BartTokenizer"],
    "models.barthez": [],
    "models.bartpho": [],
    "models.beit": ["BEIT_PRETRAINED_CONFIG_ARCHIVE_MAP", "BeitConfig"],
    "models.bert": [
        "BERT_PRETRAINED_CONFIG_ARCHIVE_MAP",
        "BasicTokenizer",
        "BertConfig",
        "BertTokenizer",
        "WordpieceTokenizer",
    ],
    "models.bert_generation": ["BertGenerationConfig"],
    "models.bert_japanese": ["BertJapaneseTokenizer", "CharacterTokenizer", "MecabTokenizer"],
    "models.bertweet": ["BertweetTokenizer"],
    "models.big_bird": ["BIG_BIRD_PRETRAINED_CONFIG_ARCHIVE_MAP", "BigBirdConfig"],
    "models.bigbird_pegasus": [
        "BIGBIRD_PEGASUS_PRETRAINED_CONFIG_ARCHIVE_MAP",
        "BigBirdPegasusConfig",
    ],
    "models.blenderbot": ["BLENDERBOT_PRETRAINED_CONFIG_ARCHIVE_MAP", "BlenderbotConfig", "BlenderbotTokenizer"],
    "models.blenderbot_small": [
        "BLENDERBOT_SMALL_PRETRAINED_CONFIG_ARCHIVE_MAP",
        "BlenderbotSmallConfig",
        "BlenderbotSmallTokenizer",
    ],
    "models.bort": [],
    "models.byt5": ["ByT5Tokenizer"],
    "models.camembert": ["CAMEMBERT_PRETRAINED_CONFIG_ARCHIVE_MAP", "CamembertConfig"],
    "models.canine": ["CANINE_PRETRAINED_CONFIG_ARCHIVE_MAP", "CanineConfig", "CanineTokenizer"],
    "models.clip": [
        "CLIP_PRETRAINED_CONFIG_ARCHIVE_MAP",
        "CLIPConfig",
        "CLIPTextConfig",
        "CLIPTokenizer",
        "CLIPVisionConfig",
    ],
    "models.convbert": ["CONVBERT_PRETRAINED_CONFIG_ARCHIVE_MAP", "ConvBertConfig", "ConvBertTokenizer"],
    "models.convnext": ["CONVNEXT_PRETRAINED_CONFIG_ARCHIVE_MAP", "ConvNextConfig"],
    "models.cpm": ["CpmTokenizer"],
    "models.ctrl": ["CTRL_PRETRAINED_CONFIG_ARCHIVE_MAP", "CTRLConfig", "CTRLTokenizer"],
    "models.deberta": ["DEBERTA_PRETRAINED_CONFIG_ARCHIVE_MAP", "DebertaConfig", "DebertaTokenizer"],
    "models.deberta_v2": ["DEBERTA_V2_PRETRAINED_CONFIG_ARCHIVE_MAP", "DebertaV2Config"],
    "models.deit": ["DEIT_PRETRAINED_CONFIG_ARCHIVE_MAP", "DeiTConfig"],
    "models.detr": ["DETR_PRETRAINED_CONFIG_ARCHIVE_MAP", "DetrConfig"],
    "models.dialogpt": [],
    "models.distilbert": ["DISTILBERT_PRETRAINED_CONFIG_ARCHIVE_MAP", "DistilBertConfig", "DistilBertTokenizer"],
    "models.dpr": [
        "DPR_PRETRAINED_CONFIG_ARCHIVE_MAP",
        "DPRConfig",
        "DPRContextEncoderTokenizer",
        "DPRQuestionEncoderTokenizer",
        "DPRReaderOutput",
        "DPRReaderTokenizer",
    ],
    "models.electra": ["ELECTRA_PRETRAINED_CONFIG_ARCHIVE_MAP", "ElectraConfig", "ElectraTokenizer"],
    "models.encoder_decoder": ["EncoderDecoderConfig"],
    "models.flaubert": ["FLAUBERT_PRETRAINED_CONFIG_ARCHIVE_MAP", "FlaubertConfig", "FlaubertTokenizer"],
    "models.fnet": ["FNET_PRETRAINED_CONFIG_ARCHIVE_MAP", "FNetConfig", "FNetTokenizer"],
    "models.fsmt": ["FSMT_PRETRAINED_CONFIG_ARCHIVE_MAP", "FSMTConfig", "FSMTTokenizer"],
    "models.funnel": ["FUNNEL_PRETRAINED_CONFIG_ARCHIVE_MAP", "FunnelConfig", "FunnelTokenizer"],
    "models.gpt2": ["GPT2_PRETRAINED_CONFIG_ARCHIVE_MAP", "GPT2Config", "GPT2Tokenizer"],
    "models.gpt_neo": ["GPT_NEO_PRETRAINED_CONFIG_ARCHIVE_MAP", "GPTNeoConfig"],
    "models.gptj": ["GPTJ_PRETRAINED_CONFIG_ARCHIVE_MAP", "GPTJConfig"],
    "models.herbert": ["HerbertTokenizer"],
    "models.hubert": ["HUBERT_PRETRAINED_CONFIG_ARCHIVE_MAP", "HubertConfig"],
    "models.ibert": ["IBERT_PRETRAINED_CONFIG_ARCHIVE_MAP", "IBertConfig"],
    "models.imagegpt": ["IMAGEGPT_PRETRAINED_CONFIG_ARCHIVE_MAP", "ImageGPTConfig"],
    "models.layoutlm": ["LAYOUTLM_PRETRAINED_CONFIG_ARCHIVE_MAP", "LayoutLMConfig", "LayoutLMTokenizer"],
    "models.layoutlmv2": [
        "LAYOUTLMV2_PRETRAINED_CONFIG_ARCHIVE_MAP",
        "LayoutLMv2Config",
        "LayoutLMv2FeatureExtractor",
        "LayoutLMv2Processor",
        "LayoutLMv2Tokenizer",
    ],
    "models.layoutxlm": ["LayoutXLMProcessor"],
    "models.led": ["LED_PRETRAINED_CONFIG_ARCHIVE_MAP", "LEDConfig", "LEDTokenizer"],
    "models.longformer": ["LONGFORMER_PRETRAINED_CONFIG_ARCHIVE_MAP", "LongformerConfig", "LongformerTokenizer"],
    "models.luke": ["LUKE_PRETRAINED_CONFIG_ARCHIVE_MAP", "LukeConfig", "LukeTokenizer"],
    "models.lxmert": ["LXMERT_PRETRAINED_CONFIG_ARCHIVE_MAP", "LxmertConfig", "LxmertTokenizer"],
    "models.m2m_100": ["M2M_100_PRETRAINED_CONFIG_ARCHIVE_MAP", "M2M100Config"],
    "models.marian": ["MarianConfig"],
    "models.maskformer": ["MASKFORMER_PRETRAINED_CONFIG_ARCHIVE_MAP", "MaskFormerConfig"],
    "models.mbart": ["MBartConfig"],
    "models.mbart50": [],
    "models.megatron_bert": ["MEGATRON_BERT_PRETRAINED_CONFIG_ARCHIVE_MAP", "MegatronBertConfig"],
    "models.megatron_gpt2": [],
    "models.mluke": [],
    "models.mmbt": ["MMBTConfig"],
    "models.mobilebert": ["MOBILEBERT_PRETRAINED_CONFIG_ARCHIVE_MAP", "MobileBertConfig", "MobileBertTokenizer"],
    "models.mpnet": ["MPNET_PRETRAINED_CONFIG_ARCHIVE_MAP", "MPNetConfig", "MPNetTokenizer"],
    "models.mt5": ["MT5Config"],
    "models.nystromformer": [
        "NYSTROMFORMER_PRETRAINED_CONFIG_ARCHIVE_MAP",
        "NystromformerConfig",
    ],
    "models.openai": ["OPENAI_GPT_PRETRAINED_CONFIG_ARCHIVE_MAP", "OpenAIGPTConfig", "OpenAIGPTTokenizer"],
    "models.pegasus": ["PEGASUS_PRETRAINED_CONFIG_ARCHIVE_MAP", "PegasusConfig", "PegasusTokenizer"],
    "models.perceiver": ["PERCEIVER_PRETRAINED_CONFIG_ARCHIVE_MAP", "PerceiverConfig", "PerceiverTokenizer"],
    "models.phobert": ["PhobertTokenizer"],
<<<<<<< HEAD
=======
    "models.plbart": ["PLBART_PRETRAINED_CONFIG_ARCHIVE_MAP", "PLBartConfig"],
>>>>>>> 2c2a31ff
    "models.poolformer": ["POOLFORMER_PRETRAINED_CONFIG_ARCHIVE_MAP", "PoolFormerConfig"],
    "models.prophetnet": ["PROPHETNET_PRETRAINED_CONFIG_ARCHIVE_MAP", "ProphetNetConfig", "ProphetNetTokenizer"],
    "models.qdqbert": ["QDQBERT_PRETRAINED_CONFIG_ARCHIVE_MAP", "QDQBertConfig"],
    "models.rag": ["RagConfig", "RagRetriever", "RagTokenizer"],
    "models.realm": ["REALM_PRETRAINED_CONFIG_ARCHIVE_MAP", "RealmConfig", "RealmTokenizer"],
    "models.reformer": ["REFORMER_PRETRAINED_CONFIG_ARCHIVE_MAP", "ReformerConfig"],
    "models.rembert": ["REMBERT_PRETRAINED_CONFIG_ARCHIVE_MAP", "RemBertConfig"],
    "models.retribert": ["RETRIBERT_PRETRAINED_CONFIG_ARCHIVE_MAP", "RetriBertConfig", "RetriBertTokenizer"],
    "models.roberta": ["ROBERTA_PRETRAINED_CONFIG_ARCHIVE_MAP", "RobertaConfig", "RobertaTokenizer"],
    "models.roformer": ["ROFORMER_PRETRAINED_CONFIG_ARCHIVE_MAP", "RoFormerConfig", "RoFormerTokenizer"],
    "models.segformer": ["SEGFORMER_PRETRAINED_CONFIG_ARCHIVE_MAP", "SegformerConfig"],
    "models.sew": ["SEW_PRETRAINED_CONFIG_ARCHIVE_MAP", "SEWConfig"],
    "models.sew_d": ["SEW_D_PRETRAINED_CONFIG_ARCHIVE_MAP", "SEWDConfig"],
    "models.speech_encoder_decoder": ["SpeechEncoderDecoderConfig"],
    "models.speech_to_text": [
        "SPEECH_TO_TEXT_PRETRAINED_CONFIG_ARCHIVE_MAP",
        "Speech2TextConfig",
    ],
    "models.speech_to_text_2": [
        "SPEECH_TO_TEXT_2_PRETRAINED_CONFIG_ARCHIVE_MAP",
        "Speech2Text2Config",
        "Speech2Text2Processor",
        "Speech2Text2Tokenizer",
    ],
    "models.splinter": ["SPLINTER_PRETRAINED_CONFIG_ARCHIVE_MAP", "SplinterConfig", "SplinterTokenizer"],
    "models.squeezebert": ["SQUEEZEBERT_PRETRAINED_CONFIG_ARCHIVE_MAP", "SqueezeBertConfig", "SqueezeBertTokenizer"],
    "models.swin": ["SWIN_PRETRAINED_CONFIG_ARCHIVE_MAP", "SwinConfig"],
    "models.t5": ["T5_PRETRAINED_CONFIG_ARCHIVE_MAP", "T5Config"],
    "models.tapas": ["TAPAS_PRETRAINED_CONFIG_ARCHIVE_MAP", "TapasConfig", "TapasTokenizer"],
    "models.transfo_xl": [
        "TRANSFO_XL_PRETRAINED_CONFIG_ARCHIVE_MAP",
        "TransfoXLConfig",
        "TransfoXLCorpus",
        "TransfoXLTokenizer",
    ],
    "models.trocr": [
        "TROCR_PRETRAINED_CONFIG_ARCHIVE_MAP",
        "TrOCRConfig",
        "TrOCRProcessor",
    ],
    "models.unispeech": [
        "UNISPEECH_PRETRAINED_CONFIG_ARCHIVE_MAP",
        "UniSpeechConfig",
    ],
    "models.unispeech_sat": [
        "UNISPEECH_SAT_PRETRAINED_CONFIG_ARCHIVE_MAP",
        "UniSpeechSatConfig",
    ],
    "models.vilt": ["VILT_PRETRAINED_CONFIG_ARCHIVE_MAP", "ViltConfig", "ViltFeatureExtractor", "ViltProcessor"],
    "models.vision_encoder_decoder": ["VisionEncoderDecoderConfig"],
    "models.vision_text_dual_encoder": ["VisionTextDualEncoderConfig", "VisionTextDualEncoderProcessor"],
    "models.visual_bert": ["VISUAL_BERT_PRETRAINED_CONFIG_ARCHIVE_MAP", "VisualBertConfig"],
    "models.vit": ["VIT_PRETRAINED_CONFIG_ARCHIVE_MAP", "ViTConfig"],
    "models.vit_mae": ["VIT_MAE_PRETRAINED_CONFIG_ARCHIVE_MAP", "ViTMAEConfig"],
    "models.wav2vec2": [
        "WAV_2_VEC_2_PRETRAINED_CONFIG_ARCHIVE_MAP",
        "Wav2Vec2Config",
        "Wav2Vec2CTCTokenizer",
        "Wav2Vec2FeatureExtractor",
        "Wav2Vec2Processor",
        "Wav2Vec2Tokenizer",
    ],
    "models.wav2vec2_phoneme": ["Wav2Vec2PhonemeCTCTokenizer"],
    "models.wav2vec2_with_lm": ["Wav2Vec2ProcessorWithLM"],
    "models.wavlm": [
        "WAVLM_PRETRAINED_CONFIG_ARCHIVE_MAP",
        "WavLMConfig",
    ],
    "models.xglm": ["XGLM_PRETRAINED_CONFIG_ARCHIVE_MAP", "XGLMConfig"],
    "models.xlm": ["XLM_PRETRAINED_CONFIG_ARCHIVE_MAP", "XLMConfig", "XLMTokenizer"],
    "models.xlm_prophetnet": ["XLM_PROPHETNET_PRETRAINED_CONFIG_ARCHIVE_MAP", "XLMProphetNetConfig"],
    "models.xlm_roberta": ["XLM_ROBERTA_PRETRAINED_CONFIG_ARCHIVE_MAP", "XLMRobertaConfig"],
    "models.xlm_roberta_xl": ["XLM_ROBERTA_XL_PRETRAINED_CONFIG_ARCHIVE_MAP", "XLMRobertaXLConfig"],
    "models.xlnet": ["XLNET_PRETRAINED_CONFIG_ARCHIVE_MAP", "XLNetConfig"],
    "models.yoso": ["YOSO_PRETRAINED_CONFIG_ARCHIVE_MAP", "YosoConfig"],
    "onnx": [],
    "pipelines": [
        "AudioClassificationPipeline",
        "AutomaticSpeechRecognitionPipeline",
        "Conversation",
        "ConversationalPipeline",
        "CsvPipelineDataFormat",
        "FeatureExtractionPipeline",
        "FillMaskPipeline",
        "ImageClassificationPipeline",
        "ImageSegmentationPipeline",
        "JsonPipelineDataFormat",
        "NerPipeline",
        "ObjectDetectionPipeline",
        "PipedPipelineDataFormat",
        "Pipeline",
        "PipelineDataFormat",
        "QuestionAnsweringPipeline",
        "SummarizationPipeline",
        "TableQuestionAnsweringPipeline",
        "Text2TextGenerationPipeline",
        "TextClassificationPipeline",
        "TextGenerationPipeline",
        "TokenClassificationPipeline",
        "TranslationPipeline",
        "ZeroShotClassificationPipeline",
        "pipeline",
    ],
    "processing_utils": ["ProcessorMixin"],
    "testing_utils": [],
    "tokenization_utils": ["PreTrainedTokenizer"],
    "tokenization_utils_base": [
        "AddedToken",
        "BatchEncoding",
        "CharSpan",
        "PreTrainedTokenizerBase",
        "SpecialTokensMixin",
        "TokenSpan",
    ],
    "trainer_callback": [
        "DefaultFlowCallback",
        "EarlyStoppingCallback",
        "PrinterCallback",
        "ProgressCallback",
        "TrainerCallback",
        "TrainerControl",
        "TrainerState",
    ],
    "trainer_utils": ["EvalPrediction", "IntervalStrategy", "SchedulerType", "set_seed"],
    "training_args": ["TrainingArguments"],
    "training_args_seq2seq": ["Seq2SeqTrainingArguments"],
    "training_args_tf": ["TFTrainingArguments"],
    "utils": ["logging"],
}

# sentencepiece-backed objects
if is_sentencepiece_available():
    _import_structure["models.albert"].append("AlbertTokenizer")
    _import_structure["models.barthez"].append("BarthezTokenizer")
    _import_structure["models.bartpho"].append("BartphoTokenizer")
    _import_structure["models.bert_generation"].append("BertGenerationTokenizer")
    _import_structure["models.big_bird"].append("BigBirdTokenizer")
    _import_structure["models.camembert"].append("CamembertTokenizer")
    _import_structure["models.deberta_v2"].append("DebertaV2Tokenizer")
    _import_structure["models.layoutxlm"].append("LayoutXLMTokenizer")
    _import_structure["models.m2m_100"].append("M2M100Tokenizer")
    _import_structure["models.marian"].append("MarianTokenizer")
    _import_structure["models.mbart"].append("MBartTokenizer")
    _import_structure["models.mbart50"].append("MBart50Tokenizer")
    _import_structure["models.mluke"].append("MLukeTokenizer")
    _import_structure["models.mt5"].append("MT5Tokenizer")
    _import_structure["models.pegasus"].append("PegasusTokenizer")
    _import_structure["models.plbart"].append("PLBartTokenizer")
    _import_structure["models.reformer"].append("ReformerTokenizer")
    _import_structure["models.rembert"].append("RemBertTokenizer")
    _import_structure["models.speech_to_text"].append("Speech2TextTokenizer")
    _import_structure["models.t5"].append("T5Tokenizer")
    _import_structure["models.xglm"].append("XGLMTokenizer")
    _import_structure["models.xlm_prophetnet"].append("XLMProphetNetTokenizer")
    _import_structure["models.xlm_roberta"].append("XLMRobertaTokenizer")
    _import_structure["models.xlnet"].append("XLNetTokenizer")
else:
    from .utils import dummy_sentencepiece_objects

    _import_structure["utils.dummy_sentencepiece_objects"] = [
        name for name in dir(dummy_sentencepiece_objects) if not name.startswith("_")
    ]

# tokenizers-backed objects
if is_tokenizers_available():
    # Fast tokenizers
    _import_structure["models.realm"].append("RealmTokenizerFast")
    _import_structure["models.xglm"].append("XGLMTokenizerFast")
    _import_structure["models.fnet"].append("FNetTokenizerFast")
    _import_structure["models.roformer"].append("RoFormerTokenizerFast")
    _import_structure["models.clip"].append("CLIPTokenizerFast")
    _import_structure["models.convbert"].append("ConvBertTokenizerFast")
    _import_structure["models.blenderbot_small"].append("BlenderbotSmallTokenizerFast")
    _import_structure["models.albert"].append("AlbertTokenizerFast")
    _import_structure["models.bart"].append("BartTokenizerFast")
    _import_structure["models.barthez"].append("BarthezTokenizerFast")
    _import_structure["models.bert"].append("BertTokenizerFast")
    _import_structure["models.big_bird"].append("BigBirdTokenizerFast")
    _import_structure["models.blenderbot"].append("BlenderbotTokenizerFast")
    _import_structure["models.camembert"].append("CamembertTokenizerFast")
    _import_structure["models.deberta"].append("DebertaTokenizerFast")
    _import_structure["models.distilbert"].append("DistilBertTokenizerFast")
    _import_structure["models.dpr"].extend(
        ["DPRContextEncoderTokenizerFast", "DPRQuestionEncoderTokenizerFast", "DPRReaderTokenizerFast"]
    )
    _import_structure["models.electra"].append("ElectraTokenizerFast")
    _import_structure["models.funnel"].append("FunnelTokenizerFast")
    _import_structure["models.gpt2"].append("GPT2TokenizerFast")
    _import_structure["models.herbert"].append("HerbertTokenizerFast")
    _import_structure["models.layoutlm"].append("LayoutLMTokenizerFast")
    _import_structure["models.layoutlmv2"].append("LayoutLMv2TokenizerFast")
    _import_structure["models.layoutxlm"].append("LayoutXLMTokenizerFast")
    _import_structure["models.led"].append("LEDTokenizerFast")
    _import_structure["models.longformer"].append("LongformerTokenizerFast")
    _import_structure["models.lxmert"].append("LxmertTokenizerFast")
    _import_structure["models.mbart"].append("MBartTokenizerFast")
    _import_structure["models.mbart50"].append("MBart50TokenizerFast")
    _import_structure["models.mobilebert"].append("MobileBertTokenizerFast")
    _import_structure["models.mpnet"].append("MPNetTokenizerFast")
    _import_structure["models.mt5"].append("MT5TokenizerFast")
    _import_structure["models.openai"].append("OpenAIGPTTokenizerFast")
    _import_structure["models.pegasus"].append("PegasusTokenizerFast")
    _import_structure["models.reformer"].append("ReformerTokenizerFast")
    _import_structure["models.rembert"].append("RemBertTokenizerFast")
    _import_structure["models.retribert"].append("RetriBertTokenizerFast")
    _import_structure["models.roberta"].append("RobertaTokenizerFast")
    _import_structure["models.splinter"].append("SplinterTokenizerFast")
    _import_structure["models.squeezebert"].append("SqueezeBertTokenizerFast")
    _import_structure["models.t5"].append("T5TokenizerFast")
    _import_structure["models.xlm_roberta"].append("XLMRobertaTokenizerFast")
    _import_structure["models.xlnet"].append("XLNetTokenizerFast")
    _import_structure["tokenization_utils_fast"] = ["PreTrainedTokenizerFast"]

else:
    from .utils import dummy_tokenizers_objects

    _import_structure["utils.dummy_tokenizers_objects"] = [
        name for name in dir(dummy_tokenizers_objects) if not name.startswith("_")
    ]

if is_sentencepiece_available() and is_tokenizers_available():
    _import_structure["convert_slow_tokenizer"] = ["SLOW_TO_FAST_CONVERTERS", "convert_slow_tokenizer"]
else:
    from .utils import dummy_sentencepiece_and_tokenizers_objects

    _import_structure["utils.dummy_sentencepiece_and_tokenizers_objects"] = [
        name for name in dir(dummy_sentencepiece_and_tokenizers_objects) if not name.startswith("_")
    ]

# Speech-specific objects
if is_speech_available():
    _import_structure["models.speech_to_text"].append("Speech2TextFeatureExtractor")
else:
    from .utils import dummy_speech_objects

    _import_structure["utils.dummy_speech_objects"] = [
        name for name in dir(dummy_speech_objects) if not name.startswith("_")
    ]

if is_sentencepiece_available() and is_speech_available():
    _import_structure["models.speech_to_text"].append("Speech2TextProcessor")
else:
    from .utils import dummy_sentencepiece_and_speech_objects

    _import_structure["utils.dummy_sentencepiece_and_speech_objects"] = [
        name for name in dir(dummy_sentencepiece_and_speech_objects) if not name.startswith("_")
    ]

# Vision-specific objects
if is_vision_available():
    _import_structure["image_utils"] = ["ImageFeatureExtractionMixin"]
    _import_structure["models.beit"].append("BeitFeatureExtractor")
    _import_structure["models.clip"].append("CLIPFeatureExtractor")
    _import_structure["models.clip"].append("CLIPProcessor")
    _import_structure["models.convnext"].append("ConvNextFeatureExtractor")
    _import_structure["models.deit"].append("DeiTFeatureExtractor")
    _import_structure["models.detr"].append("DetrFeatureExtractor")
    _import_structure["models.imagegpt"].append("ImageGPTFeatureExtractor")
    _import_structure["models.layoutlmv2"].append("LayoutLMv2FeatureExtractor")
    _import_structure["models.layoutlmv2"].append("LayoutLMv2Processor")
    _import_structure["models.layoutxlm"].append("LayoutXLMProcessor")
    _import_structure["models.maskformer"].append("MaskFormerFeatureExtractor")
    _import_structure["models.perceiver"].append("PerceiverFeatureExtractor")
    _import_structure["models.poolformer"].append("PoolFormerFeatureExtractor")
    _import_structure["models.segformer"].append("SegformerFeatureExtractor")
    _import_structure["models.vilt"].append("ViltFeatureExtractor")
    _import_structure["models.vilt"].append("ViltProcessor")
    _import_structure["models.vit"].append("ViTFeatureExtractor")
else:
    from .utils import dummy_vision_objects

    _import_structure["utils.dummy_vision_objects"] = [
        name for name in dir(dummy_vision_objects) if not name.startswith("_")
    ]

# Timm-backed objects
if is_timm_available() and is_vision_available():
    _import_structure["models.detr"].extend(
        [
            "DETR_PRETRAINED_MODEL_ARCHIVE_LIST",
            "DetrForObjectDetection",
            "DetrForSegmentation",
            "DetrModel",
            "DetrPreTrainedModel",
        ]
    )
else:
    from .utils import dummy_timm_objects

    _import_structure["utils.dummy_timm_objects"] = [
        name for name in dir(dummy_timm_objects) if not name.startswith("_")
    ]

if is_scatter_available():
    _import_structure["models.tapas"].extend(
        [
            "TAPAS_PRETRAINED_MODEL_ARCHIVE_LIST",
            "TapasForMaskedLM",
            "TapasForQuestionAnswering",
            "TapasForSequenceClassification",
            "TapasModel",
            "TapasPreTrainedModel",
            "load_tf_weights_in_tapas",
        ]
    )
else:
    from .utils import dummy_scatter_objects

    _import_structure["utils.dummy_scatter_objects"] = [
        name for name in dir(dummy_scatter_objects) if not name.startswith("_")
    ]

if is_torch_available() and is_pytorch_quantization_available():
    _import_structure["models.qdqbert"].extend(
        [
            "QDQBERT_PRETRAINED_MODEL_ARCHIVE_LIST",
            "QDQBertForMaskedLM",
            "QDQBertForMultipleChoice",
            "QDQBertForNextSentencePrediction",
            "QDQBertForQuestionAnswering",
            "QDQBertForSequenceClassification",
            "QDQBertForTokenClassification",
            "QDQBertLayer",
            "QDQBertLMHeadModel",
            "QDQBertModel",
            "QDQBertPreTrainedModel",
            "load_tf_weights_in_qdqbert",
        ]
    )
else:
    from .utils import dummy_pytorch_quantization_and_torch_objects

    _import_structure["utils.dummy_pytorch_quantization_and_torch_objects"] = [
        name for name in dir(dummy_pytorch_quantization_and_torch_objects) if not name.startswith("_")
    ]

# PyTorch-backed objects
if is_torch_available():
    _import_structure["activations"] = []
    _import_structure["benchmark.benchmark"] = ["PyTorchBenchmark"]
    _import_structure["benchmark.benchmark_args"] = ["PyTorchBenchmarkArguments"]
    _import_structure["data.datasets"] = [
        "GlueDataset",
        "GlueDataTrainingArguments",
        "LineByLineTextDataset",
        "LineByLineWithRefDataset",
        "LineByLineWithSOPTextDataset",
        "SquadDataset",
        "SquadDataTrainingArguments",
        "TextDataset",
        "TextDatasetForNextSentencePrediction",
    ]
    _import_structure["deepspeed"] = []
    _import_structure["generation_beam_constraints"] = [
        "Constraint",
        "ConstraintListState",
        "PhrasalConstraint",
    ]
    _import_structure["generation_beam_search"] = ["BeamScorer", "BeamSearchScorer", "ConstrainedBeamSearchScorer"]
    _import_structure["generation_logits_process"] = [
        "ForcedBOSTokenLogitsProcessor",
        "ForcedEOSTokenLogitsProcessor",
        "HammingDiversityLogitsProcessor",
        "InfNanRemoveLogitsProcessor",
        "LogitsProcessor",
        "LogitsProcessorList",
        "LogitsWarper",
        "MinLengthLogitsProcessor",
        "NoBadWordsLogitsProcessor",
        "NoRepeatNGramLogitsProcessor",
        "PrefixConstrainedLogitsProcessor",
        "RepetitionPenaltyLogitsProcessor",
        "TemperatureLogitsWarper",
        "TopKLogitsWarper",
        "TopPLogitsWarper",
    ]
    _import_structure["generation_stopping_criteria"] = [
        "MaxLengthCriteria",
        "MaxTimeCriteria",
        "StoppingCriteria",
        "StoppingCriteriaList",
    ]
    _import_structure["generation_utils"] = ["top_k_top_p_filtering"]
    _import_structure["modeling_outputs"] = []
    _import_structure["modeling_utils"] = ["Conv1D", "PreTrainedModel", "apply_chunking_to_forward", "prune_layer"]

    # PyTorch models structure
    _import_structure["models.albert"].extend(
        [
            "ALBERT_PRETRAINED_MODEL_ARCHIVE_LIST",
            "AlbertForMaskedLM",
            "AlbertForMultipleChoice",
            "AlbertForPreTraining",
            "AlbertForQuestionAnswering",
            "AlbertForSequenceClassification",
            "AlbertForTokenClassification",
            "AlbertModel",
            "AlbertPreTrainedModel",
            "load_tf_weights_in_albert",
        ]
    )
    _import_structure["models.auto"].extend(
        [
            "MODEL_FOR_AUDIO_CLASSIFICATION_MAPPING",
            "MODEL_FOR_CAUSAL_IMAGE_MODELING_MAPPING",
            "MODEL_FOR_CAUSAL_LM_MAPPING",
            "MODEL_FOR_CTC_MAPPING",
            "MODEL_FOR_IMAGE_CLASSIFICATION_MAPPING",
            "MODEL_FOR_IMAGE_SEGMENTATION_MAPPING",
            "MODEL_FOR_MASKED_IMAGE_MODELING_MAPPING",
            "MODEL_FOR_MASKED_LM_MAPPING",
            "MODEL_FOR_MULTIPLE_CHOICE_MAPPING",
            "MODEL_FOR_NEXT_SENTENCE_PREDICTION_MAPPING",
            "MODEL_FOR_OBJECT_DETECTION_MAPPING",
            "MODEL_FOR_PRETRAINING_MAPPING",
            "MODEL_FOR_QUESTION_ANSWERING_MAPPING",
            "MODEL_FOR_SEQ_TO_SEQ_CAUSAL_LM_MAPPING",
            "MODEL_FOR_SEQUENCE_CLASSIFICATION_MAPPING",
            "MODEL_FOR_SPEECH_SEQ_2_SEQ_MAPPING",
            "MODEL_FOR_TABLE_QUESTION_ANSWERING_MAPPING",
            "MODEL_FOR_TOKEN_CLASSIFICATION_MAPPING",
            "MODEL_FOR_VISION_2_SEQ_MAPPING",
            "MODEL_MAPPING",
            "MODEL_WITH_LM_HEAD_MAPPING",
            "AutoModel",
            "AutoModelForAudioClassification",
            "AutoModelForAudioFrameClassification",
            "AutoModelForAudioXVector",
            "AutoModelForCausalLM",
            "AutoModelForCTC",
            "AutoModelForImageClassification",
            "AutoModelForImageSegmentation",
            "AutoModelForMaskedImageModeling",
            "AutoModelForMaskedLM",
            "AutoModelForMultipleChoice",
            "AutoModelForNextSentencePrediction",
            "AutoModelForObjectDetection",
            "AutoModelForPreTraining",
            "AutoModelForQuestionAnswering",
            "AutoModelForSemanticSegmentation",
            "AutoModelForSeq2SeqLM",
            "AutoModelForSequenceClassification",
            "AutoModelForSpeechSeq2Seq",
            "AutoModelForTableQuestionAnswering",
            "AutoModelForTokenClassification",
            "AutoModelForVision2Seq",
            "AutoModelWithLMHead",
        ]
    )
    _import_structure["models.bart"].extend(
        [
            "BART_PRETRAINED_MODEL_ARCHIVE_LIST",
            "BartForCausalLM",
            "BartForConditionalGeneration",
            "BartForQuestionAnswering",
            "BartForSequenceClassification",
            "BartModel",
            "BartPretrainedModel",
            "PretrainedBartModel",
        ]
    )
    _import_structure["models.beit"].extend(
        [
            "BEIT_PRETRAINED_MODEL_ARCHIVE_LIST",
            "BeitForImageClassification",
            "BeitForMaskedImageModeling",
            "BeitForSemanticSegmentation",
            "BeitModel",
            "BeitPreTrainedModel",
        ]
    )
    _import_structure["models.bert"].extend(
        [
            "BERT_PRETRAINED_MODEL_ARCHIVE_LIST",
            "BertForMaskedLM",
            "BertForMultipleChoice",
            "BertForNextSentencePrediction",
            "BertForPreTraining",
            "BertForQuestionAnswering",
            "BertForSequenceClassification",
            "BertForTokenClassification",
            "BertLayer",
            "BertLMHeadModel",
            "BertModel",
            "BertPreTrainedModel",
            "load_tf_weights_in_bert",
        ]
    )
    _import_structure["models.bert_generation"].extend(
        [
            "BertGenerationDecoder",
            "BertGenerationEncoder",
            "BertGenerationPreTrainedModel",
            "load_tf_weights_in_bert_generation",
        ]
    )
    _import_structure["models.big_bird"].extend(
        [
            "BIG_BIRD_PRETRAINED_MODEL_ARCHIVE_LIST",
            "BigBirdForCausalLM",
            "BigBirdForMaskedLM",
            "BigBirdForMultipleChoice",
            "BigBirdForPreTraining",
            "BigBirdForQuestionAnswering",
            "BigBirdForSequenceClassification",
            "BigBirdForTokenClassification",
            "BigBirdLayer",
            "BigBirdModel",
            "BigBirdPreTrainedModel",
            "load_tf_weights_in_big_bird",
        ]
    )
    _import_structure["models.bigbird_pegasus"].extend(
        [
            "BIGBIRD_PEGASUS_PRETRAINED_MODEL_ARCHIVE_LIST",
            "BigBirdPegasusForCausalLM",
            "BigBirdPegasusForConditionalGeneration",
            "BigBirdPegasusForQuestionAnswering",
            "BigBirdPegasusForSequenceClassification",
            "BigBirdPegasusModel",
            "BigBirdPegasusPreTrainedModel",
        ]
    )
    _import_structure["models.blenderbot"].extend(
        [
            "BLENDERBOT_PRETRAINED_MODEL_ARCHIVE_LIST",
            "BlenderbotForCausalLM",
            "BlenderbotForConditionalGeneration",
            "BlenderbotModel",
            "BlenderbotPreTrainedModel",
        ]
    )
    _import_structure["models.blenderbot_small"].extend(
        [
            "BLENDERBOT_SMALL_PRETRAINED_MODEL_ARCHIVE_LIST",
            "BlenderbotSmallForCausalLM",
            "BlenderbotSmallForConditionalGeneration",
            "BlenderbotSmallModel",
            "BlenderbotSmallPreTrainedModel",
        ]
    )
    _import_structure["models.camembert"].extend(
        [
            "CAMEMBERT_PRETRAINED_MODEL_ARCHIVE_LIST",
            "CamembertForCausalLM",
            "CamembertForMaskedLM",
            "CamembertForMultipleChoice",
            "CamembertForQuestionAnswering",
            "CamembertForSequenceClassification",
            "CamembertForTokenClassification",
            "CamembertModel",
        ]
    )
    _import_structure["models.canine"].extend(
        [
            "CANINE_PRETRAINED_MODEL_ARCHIVE_LIST",
            "CanineForMultipleChoice",
            "CanineForQuestionAnswering",
            "CanineForSequenceClassification",
            "CanineForTokenClassification",
            "CanineLayer",
            "CanineModel",
            "CaninePreTrainedModel",
            "load_tf_weights_in_canine",
        ]
    )
    _import_structure["models.clip"].extend(
        [
            "CLIP_PRETRAINED_MODEL_ARCHIVE_LIST",
            "CLIPModel",
            "CLIPPreTrainedModel",
            "CLIPTextModel",
            "CLIPVisionModel",
        ]
    )
    _import_structure["models.convbert"].extend(
        [
            "CONVBERT_PRETRAINED_MODEL_ARCHIVE_LIST",
            "ConvBertForMaskedLM",
            "ConvBertForMultipleChoice",
            "ConvBertForQuestionAnswering",
            "ConvBertForSequenceClassification",
            "ConvBertForTokenClassification",
            "ConvBertLayer",
            "ConvBertModel",
            "ConvBertPreTrainedModel",
            "load_tf_weights_in_convbert",
        ]
    )
    _import_structure["models.convnext"].extend(
        [
            "CONVNEXT_PRETRAINED_MODEL_ARCHIVE_LIST",
            "ConvNextForImageClassification",
            "ConvNextModel",
            "ConvNextPreTrainedModel",
        ]
    )
    _import_structure["models.ctrl"].extend(
        [
            "CTRL_PRETRAINED_MODEL_ARCHIVE_LIST",
            "CTRLForSequenceClassification",
            "CTRLLMHeadModel",
            "CTRLModel",
            "CTRLPreTrainedModel",
        ]
    )
    _import_structure["models.deberta"].extend(
        [
            "DEBERTA_PRETRAINED_MODEL_ARCHIVE_LIST",
            "DebertaForMaskedLM",
            "DebertaForQuestionAnswering",
            "DebertaForSequenceClassification",
            "DebertaForTokenClassification",
            "DebertaModel",
            "DebertaPreTrainedModel",
        ]
    )
    _import_structure["models.deberta_v2"].extend(
        [
            "DEBERTA_V2_PRETRAINED_MODEL_ARCHIVE_LIST",
            "DebertaV2ForMaskedLM",
            "DebertaV2ForQuestionAnswering",
            "DebertaV2ForSequenceClassification",
            "DebertaV2ForTokenClassification",
            "DebertaV2Model",
            "DebertaV2PreTrainedModel",
        ]
    )
    _import_structure["models.deit"].extend(
        [
            "DEIT_PRETRAINED_MODEL_ARCHIVE_LIST",
            "DeiTForImageClassification",
            "DeiTForImageClassificationWithTeacher",
            "DeiTForMaskedImageModeling",
            "DeiTModel",
            "DeiTPreTrainedModel",
        ]
    )
    _import_structure["models.distilbert"].extend(
        [
            "DISTILBERT_PRETRAINED_MODEL_ARCHIVE_LIST",
            "DistilBertForMaskedLM",
            "DistilBertForMultipleChoice",
            "DistilBertForQuestionAnswering",
            "DistilBertForSequenceClassification",
            "DistilBertForTokenClassification",
            "DistilBertModel",
            "DistilBertPreTrainedModel",
        ]
    )
    _import_structure["models.dpr"].extend(
        [
            "DPR_CONTEXT_ENCODER_PRETRAINED_MODEL_ARCHIVE_LIST",
            "DPR_QUESTION_ENCODER_PRETRAINED_MODEL_ARCHIVE_LIST",
            "DPR_READER_PRETRAINED_MODEL_ARCHIVE_LIST",
            "DPRContextEncoder",
            "DPRPretrainedContextEncoder",
            "DPRPreTrainedModel",
            "DPRPretrainedQuestionEncoder",
            "DPRPretrainedReader",
            "DPRQuestionEncoder",
            "DPRReader",
        ]
    )
    _import_structure["models.electra"].extend(
        [
            "ELECTRA_PRETRAINED_MODEL_ARCHIVE_LIST",
            "ElectraForCausalLM",
            "ElectraForMaskedLM",
            "ElectraForMultipleChoice",
            "ElectraForPreTraining",
            "ElectraForQuestionAnswering",
            "ElectraForSequenceClassification",
            "ElectraForTokenClassification",
            "ElectraModel",
            "ElectraPreTrainedModel",
            "load_tf_weights_in_electra",
        ]
    )
    _import_structure["models.encoder_decoder"].append("EncoderDecoderModel")
    _import_structure["models.flaubert"].extend(
        [
            "FLAUBERT_PRETRAINED_MODEL_ARCHIVE_LIST",
            "FlaubertForMultipleChoice",
            "FlaubertForQuestionAnswering",
            "FlaubertForQuestionAnsweringSimple",
            "FlaubertForSequenceClassification",
            "FlaubertForTokenClassification",
            "FlaubertModel",
            "FlaubertWithLMHeadModel",
        ]
    )
    _import_structure["models.fnet"].extend(
        [
            "FNET_PRETRAINED_MODEL_ARCHIVE_LIST",
            "FNetForMaskedLM",
            "FNetForMultipleChoice",
            "FNetForNextSentencePrediction",
            "FNetForPreTraining",
            "FNetForQuestionAnswering",
            "FNetForSequenceClassification",
            "FNetForTokenClassification",
            "FNetLayer",
            "FNetModel",
            "FNetPreTrainedModel",
        ]
    )
    _import_structure["models.fsmt"].extend(["FSMTForConditionalGeneration", "FSMTModel", "PretrainedFSMTModel"])
    _import_structure["models.funnel"].extend(
        [
            "FUNNEL_PRETRAINED_MODEL_ARCHIVE_LIST",
            "FunnelBaseModel",
            "FunnelForMaskedLM",
            "FunnelForMultipleChoice",
            "FunnelForPreTraining",
            "FunnelForQuestionAnswering",
            "FunnelForSequenceClassification",
            "FunnelForTokenClassification",
            "FunnelModel",
            "FunnelPreTrainedModel",
            "load_tf_weights_in_funnel",
        ]
    )
    _import_structure["models.gpt2"].extend(
        [
            "GPT2_PRETRAINED_MODEL_ARCHIVE_LIST",
            "GPT2DoubleHeadsModel",
            "GPT2ForSequenceClassification",
            "GPT2ForTokenClassification",
            "GPT2LMHeadModel",
            "GPT2Model",
            "GPT2PreTrainedModel",
            "load_tf_weights_in_gpt2",
        ]
    )
    _import_structure["models.gpt_neo"].extend(
        [
            "GPT_NEO_PRETRAINED_MODEL_ARCHIVE_LIST",
            "GPTNeoForCausalLM",
            "GPTNeoForSequenceClassification",
            "GPTNeoModel",
            "GPTNeoPreTrainedModel",
            "load_tf_weights_in_gpt_neo",
        ]
    )
    _import_structure["models.gptj"].extend(
        [
            "GPTJ_PRETRAINED_MODEL_ARCHIVE_LIST",
            "GPTJForCausalLM",
            "GPTJForQuestionAnswering",
            "GPTJForSequenceClassification",
            "GPTJModel",
            "GPTJPreTrainedModel",
        ]
    )
    _import_structure["models.hubert"].extend(
        [
            "HUBERT_PRETRAINED_MODEL_ARCHIVE_LIST",
            "HubertForCTC",
            "HubertForSequenceClassification",
            "HubertModel",
            "HubertPreTrainedModel",
        ]
    )
    _import_structure["models.ibert"].extend(
        [
            "IBERT_PRETRAINED_MODEL_ARCHIVE_LIST",
            "IBertForMaskedLM",
            "IBertForMultipleChoice",
            "IBertForQuestionAnswering",
            "IBertForSequenceClassification",
            "IBertForTokenClassification",
            "IBertModel",
            "IBertPreTrainedModel",
        ]
    )
    _import_structure["models.imagegpt"].extend(
        [
            "IMAGEGPT_PRETRAINED_MODEL_ARCHIVE_LIST",
            "ImageGPTForCausalImageModeling",
            "ImageGPTForImageClassification",
            "ImageGPTModel",
            "ImageGPTPreTrainedModel",
            "load_tf_weights_in_imagegpt",
        ]
    )
    _import_structure["models.layoutlm"].extend(
        [
            "LAYOUTLM_PRETRAINED_MODEL_ARCHIVE_LIST",
            "LayoutLMForMaskedLM",
            "LayoutLMForSequenceClassification",
            "LayoutLMForTokenClassification",
            "LayoutLMModel",
            "LayoutLMPreTrainedModel",
        ]
    )
    _import_structure["models.layoutlmv2"].extend(
        [
            "LAYOUTLMV2_PRETRAINED_MODEL_ARCHIVE_LIST",
            "LayoutLMv2ForQuestionAnswering",
            "LayoutLMv2ForSequenceClassification",
            "LayoutLMv2ForTokenClassification",
            "LayoutLMv2Model",
            "LayoutLMv2PreTrainedModel",
        ]
    )
    _import_structure["models.led"].extend(
        [
            "LED_PRETRAINED_MODEL_ARCHIVE_LIST",
            "LEDForConditionalGeneration",
            "LEDForQuestionAnswering",
            "LEDForSequenceClassification",
            "LEDModel",
            "LEDPreTrainedModel",
        ]
    )
    _import_structure["models.longformer"].extend(
        [
            "LONGFORMER_PRETRAINED_MODEL_ARCHIVE_LIST",
            "LongformerForMaskedLM",
            "LongformerForMultipleChoice",
            "LongformerForQuestionAnswering",
            "LongformerForSequenceClassification",
            "LongformerForTokenClassification",
            "LongformerModel",
            "LongformerPreTrainedModel",
            "LongformerSelfAttention",
        ]
    )
    _import_structure["models.luke"].extend(
        [
            "LUKE_PRETRAINED_MODEL_ARCHIVE_LIST",
            "LukeForEntityClassification",
            "LukeForEntityPairClassification",
            "LukeForEntitySpanClassification",
            "LukeForMaskedLM",
            "LukeModel",
            "LukePreTrainedModel",
        ]
    )
    _import_structure["models.lxmert"].extend(
        [
            "LxmertEncoder",
            "LxmertForPreTraining",
            "LxmertForQuestionAnswering",
            "LxmertModel",
            "LxmertPreTrainedModel",
            "LxmertVisualFeatureEncoder",
            "LxmertXLayer",
        ]
    )
    _import_structure["models.m2m_100"].extend(
        [
            "M2M_100_PRETRAINED_MODEL_ARCHIVE_LIST",
            "M2M100ForConditionalGeneration",
            "M2M100Model",
            "M2M100PreTrainedModel",
        ]
    )
    _import_structure["models.marian"].extend(["MarianForCausalLM", "MarianModel", "MarianMTModel"])
    _import_structure["models.maskformer"].extend(
        [
            "MASKFORMER_PRETRAINED_MODEL_ARCHIVE_LIST",
            "MaskFormerForInstanceSegmentation",
            "MaskFormerModel",
            "MaskFormerPretrainedModel",
        ]
    )
    _import_structure["models.mbart"].extend(
        [
            "MBartForCausalLM",
            "MBartForConditionalGeneration",
            "MBartForQuestionAnswering",
            "MBartForSequenceClassification",
            "MBartModel",
            "MBartPreTrainedModel",
        ]
    )
    _import_structure["models.megatron_bert"].extend(
        [
            "MEGATRON_BERT_PRETRAINED_MODEL_ARCHIVE_LIST",
            "MegatronBertForCausalLM",
            "MegatronBertForMaskedLM",
            "MegatronBertForMultipleChoice",
            "MegatronBertForNextSentencePrediction",
            "MegatronBertForPreTraining",
            "MegatronBertForQuestionAnswering",
            "MegatronBertForSequenceClassification",
            "MegatronBertForTokenClassification",
            "MegatronBertModel",
            "MegatronBertPreTrainedModel",
        ]
    )
    _import_structure["models.mmbt"].extend(["MMBTForClassification", "MMBTModel", "ModalEmbeddings"])
    _import_structure["models.mobilebert"].extend(
        [
            "MOBILEBERT_PRETRAINED_MODEL_ARCHIVE_LIST",
            "MobileBertForMaskedLM",
            "MobileBertForMultipleChoice",
            "MobileBertForNextSentencePrediction",
            "MobileBertForPreTraining",
            "MobileBertForQuestionAnswering",
            "MobileBertForSequenceClassification",
            "MobileBertForTokenClassification",
            "MobileBertLayer",
            "MobileBertModel",
            "MobileBertPreTrainedModel",
            "load_tf_weights_in_mobilebert",
        ]
    )
    _import_structure["models.mpnet"].extend(
        [
            "MPNET_PRETRAINED_MODEL_ARCHIVE_LIST",
            "MPNetForMaskedLM",
            "MPNetForMultipleChoice",
            "MPNetForQuestionAnswering",
            "MPNetForSequenceClassification",
            "MPNetForTokenClassification",
            "MPNetLayer",
            "MPNetModel",
            "MPNetPreTrainedModel",
        ]
    )
    _import_structure["models.mt5"].extend(["MT5EncoderModel", "MT5ForConditionalGeneration", "MT5Model"])
    _import_structure["models.nystromformer"].extend(
        [
            "NYSTROMFORMER_PRETRAINED_MODEL_ARCHIVE_LIST",
            "NystromformerForMaskedLM",
            "NystromformerForMultipleChoice",
            "NystromformerForQuestionAnswering",
            "NystromformerForSequenceClassification",
            "NystromformerForTokenClassification",
            "NystromformerLayer",
            "NystromformerModel",
            "NystromformerPreTrainedModel",
        ]
    )
    _import_structure["models.openai"].extend(
        [
            "OPENAI_GPT_PRETRAINED_MODEL_ARCHIVE_LIST",
            "OpenAIGPTDoubleHeadsModel",
            "OpenAIGPTForSequenceClassification",
            "OpenAIGPTLMHeadModel",
            "OpenAIGPTModel",
            "OpenAIGPTPreTrainedModel",
            "load_tf_weights_in_openai_gpt",
        ]
    )
    _import_structure["models.pegasus"].extend(
        ["PegasusForCausalLM", "PegasusForConditionalGeneration", "PegasusModel", "PegasusPreTrainedModel"]
    )
    _import_structure["models.perceiver"].extend(
        [
            "PERCEIVER_PRETRAINED_MODEL_ARCHIVE_LIST",
            "PerceiverForImageClassificationConvProcessing",
            "PerceiverForImageClassificationFourier",
            "PerceiverForImageClassificationLearned",
            "PerceiverForMaskedLM",
            "PerceiverForMultimodalAutoencoding",
            "PerceiverForOpticalFlow",
            "PerceiverForSequenceClassification",
            "PerceiverLayer",
            "PerceiverModel",
            "PerceiverPreTrainedModel",
        ]
    )
<<<<<<< HEAD
=======
    _import_structure["models.plbart"].extend(
        [
            "PLBART_PRETRAINED_MODEL_ARCHIVE_LIST",
            "PLBartForCausalLM",
            "PLBartForConditionalGeneration",
            "PLBartForSequenceClassification",
            "PLBartModel",
            "PLBartPreTrainedModel",
        ]
    )
>>>>>>> 2c2a31ff
    _import_structure["models.poolformer"].extend(
        [
            "POOLFORMER_PRETRAINED_MODEL_ARCHIVE_LIST",
            "PoolFormerForImageClassification",
            "PoolFormerModel",
            "PoolFormerPreTrainedModel",
        ]
    )
    _import_structure["models.prophetnet"].extend(
        [
            "PROPHETNET_PRETRAINED_MODEL_ARCHIVE_LIST",
            "ProphetNetDecoder",
            "ProphetNetEncoder",
            "ProphetNetForCausalLM",
            "ProphetNetForConditionalGeneration",
            "ProphetNetModel",
            "ProphetNetPreTrainedModel",
        ]
    )
    _import_structure["models.rag"].extend(
        ["RagModel", "RagPreTrainedModel", "RagSequenceForGeneration", "RagTokenForGeneration"]
    )
    _import_structure["models.realm"].extend(
        [
            "REALM_PRETRAINED_MODEL_ARCHIVE_LIST",
            "RealmEmbedder",
            "RealmForOpenQA",
            "RealmKnowledgeAugEncoder",
            "RealmPreTrainedModel",
            "RealmReader",
            "RealmRetriever",
            "RealmScorer",
            "load_tf_weights_in_realm",
        ]
    )
    _import_structure["models.reformer"].extend(
        [
            "REFORMER_PRETRAINED_MODEL_ARCHIVE_LIST",
            "ReformerAttention",
            "ReformerForMaskedLM",
            "ReformerForQuestionAnswering",
            "ReformerForSequenceClassification",
            "ReformerLayer",
            "ReformerModel",
            "ReformerModelWithLMHead",
            "ReformerPreTrainedModel",
        ]
    )
    _import_structure["models.rembert"].extend(
        [
            "REMBERT_PRETRAINED_MODEL_ARCHIVE_LIST",
            "RemBertForCausalLM",
            "RemBertForMaskedLM",
            "RemBertForMultipleChoice",
            "RemBertForQuestionAnswering",
            "RemBertForSequenceClassification",
            "RemBertForTokenClassification",
            "RemBertLayer",
            "RemBertModel",
            "RemBertPreTrainedModel",
            "load_tf_weights_in_rembert",
        ]
    )
    _import_structure["models.retribert"].extend(
        ["RETRIBERT_PRETRAINED_MODEL_ARCHIVE_LIST", "RetriBertModel", "RetriBertPreTrainedModel"]
    )
    _import_structure["models.roberta"].extend(
        [
            "ROBERTA_PRETRAINED_MODEL_ARCHIVE_LIST",
            "RobertaForCausalLM",
            "RobertaForMaskedLM",
            "RobertaForMultipleChoice",
            "RobertaForQuestionAnswering",
            "RobertaForSequenceClassification",
            "RobertaForTokenClassification",
            "RobertaModel",
            "RobertaPreTrainedModel",
        ]
    )
    _import_structure["models.roformer"].extend(
        [
            "ROFORMER_PRETRAINED_MODEL_ARCHIVE_LIST",
            "RoFormerForCausalLM",
            "RoFormerForMaskedLM",
            "RoFormerForMultipleChoice",
            "RoFormerForQuestionAnswering",
            "RoFormerForSequenceClassification",
            "RoFormerForTokenClassification",
            "RoFormerLayer",
            "RoFormerModel",
            "RoFormerPreTrainedModel",
            "load_tf_weights_in_roformer",
        ]
    )
    _import_structure["models.segformer"].extend(
        [
            "SEGFORMER_PRETRAINED_MODEL_ARCHIVE_LIST",
            "SegformerDecodeHead",
            "SegformerForImageClassification",
            "SegformerForSemanticSegmentation",
            "SegformerLayer",
            "SegformerModel",
            "SegformerPreTrainedModel",
        ]
    )
    _import_structure["models.sew"].extend(
        [
            "SEW_PRETRAINED_MODEL_ARCHIVE_LIST",
            "SEWForCTC",
            "SEWForSequenceClassification",
            "SEWModel",
            "SEWPreTrainedModel",
        ]
    )
    _import_structure["models.sew_d"].extend(
        [
            "SEW_D_PRETRAINED_MODEL_ARCHIVE_LIST",
            "SEWDForCTC",
            "SEWDForSequenceClassification",
            "SEWDModel",
            "SEWDPreTrainedModel",
        ]
    )
    _import_structure["models.speech_encoder_decoder"].extend(["SpeechEncoderDecoderModel"])
    _import_structure["models.speech_to_text"].extend(
        [
            "SPEECH_TO_TEXT_PRETRAINED_MODEL_ARCHIVE_LIST",
            "Speech2TextForConditionalGeneration",
            "Speech2TextModel",
            "Speech2TextPreTrainedModel",
        ]
    )
    _import_structure["models.speech_to_text_2"].extend(["Speech2Text2ForCausalLM", "Speech2Text2PreTrainedModel"])
    _import_structure["models.splinter"].extend(
        [
            "SPLINTER_PRETRAINED_MODEL_ARCHIVE_LIST",
            "SplinterForQuestionAnswering",
            "SplinterLayer",
            "SplinterModel",
            "SplinterPreTrainedModel",
        ]
    )
    _import_structure["models.squeezebert"].extend(
        [
            "SQUEEZEBERT_PRETRAINED_MODEL_ARCHIVE_LIST",
            "SqueezeBertForMaskedLM",
            "SqueezeBertForMultipleChoice",
            "SqueezeBertForQuestionAnswering",
            "SqueezeBertForSequenceClassification",
            "SqueezeBertForTokenClassification",
            "SqueezeBertModel",
            "SqueezeBertModule",
            "SqueezeBertPreTrainedModel",
        ]
    )
    _import_structure["models.swin"].extend(
        [
            "SWIN_PRETRAINED_MODEL_ARCHIVE_LIST",
            "SwinForImageClassification",
            "SwinForMaskedImageModeling",
            "SwinModel",
            "SwinPreTrainedModel",
        ]
    )
    _import_structure["models.t5"].extend(
        [
            "T5_PRETRAINED_MODEL_ARCHIVE_LIST",
            "T5EncoderModel",
            "T5ForConditionalGeneration",
            "T5Model",
            "T5PreTrainedModel",
            "load_tf_weights_in_t5",
        ]
    )
    _import_structure["models.transfo_xl"].extend(
        [
            "TRANSFO_XL_PRETRAINED_MODEL_ARCHIVE_LIST",
            "AdaptiveEmbedding",
            "TransfoXLForSequenceClassification",
            "TransfoXLLMHeadModel",
            "TransfoXLModel",
            "TransfoXLPreTrainedModel",
            "load_tf_weights_in_transfo_xl",
        ]
    )
    _import_structure["models.trocr"].extend(
        ["TROCR_PRETRAINED_MODEL_ARCHIVE_LIST", "TrOCRForCausalLM", "TrOCRPreTrainedModel"]
    )
    _import_structure["models.unispeech"].extend(
        [
            "UNISPEECH_PRETRAINED_MODEL_ARCHIVE_LIST",
            "UniSpeechForCTC",
            "UniSpeechForPreTraining",
            "UniSpeechForSequenceClassification",
            "UniSpeechModel",
            "UniSpeechPreTrainedModel",
        ]
    )
    _import_structure["models.unispeech_sat"].extend(
        [
            "UNISPEECH_SAT_PRETRAINED_MODEL_ARCHIVE_LIST",
            "UniSpeechSatForAudioFrameClassification",
            "UniSpeechSatForCTC",
            "UniSpeechSatForPreTraining",
            "UniSpeechSatForSequenceClassification",
            "UniSpeechSatForXVector",
            "UniSpeechSatModel",
            "UniSpeechSatPreTrainedModel",
        ]
    )
    _import_structure["models.vilt"].extend(
        [
            "VILT_PRETRAINED_MODEL_ARCHIVE_LIST",
            "ViltForImageAndTextRetrieval",
            "ViltForImagesAndTextClassification",
            "ViltForMaskedLM",
            "ViltForQuestionAnswering",
            "ViltLayer",
            "ViltModel",
            "ViltPreTrainedModel",
        ]
    )
    _import_structure["models.vision_encoder_decoder"].extend(["VisionEncoderDecoderModel"])
    _import_structure["models.vision_text_dual_encoder"].extend(["VisionTextDualEncoderModel"])
    _import_structure["models.visual_bert"].extend(
        [
            "VISUAL_BERT_PRETRAINED_MODEL_ARCHIVE_LIST",
            "VisualBertForMultipleChoice",
            "VisualBertForPreTraining",
            "VisualBertForQuestionAnswering",
            "VisualBertForRegionToPhraseAlignment",
            "VisualBertForVisualReasoning",
            "VisualBertLayer",
            "VisualBertModel",
            "VisualBertPreTrainedModel",
        ]
    )
    _import_structure["models.vit"].extend(
        [
            "VIT_PRETRAINED_MODEL_ARCHIVE_LIST",
            "ViTForImageClassification",
            "ViTForMaskedImageModeling",
            "ViTModel",
            "ViTPreTrainedModel",
        ]
    )
    _import_structure["models.vit_mae"].extend(
        [
            "VIT_MAE_PRETRAINED_MODEL_ARCHIVE_LIST",
            "ViTMAEForPreTraining",
            "ViTMAELayer",
            "ViTMAEModel",
            "ViTMAEPreTrainedModel",
        ]
    )
    _import_structure["models.wav2vec2"].extend(
        [
            "WAV_2_VEC_2_PRETRAINED_MODEL_ARCHIVE_LIST",
            "Wav2Vec2ForAudioFrameClassification",
            "Wav2Vec2ForCTC",
            "Wav2Vec2ForMaskedLM",
            "Wav2Vec2ForPreTraining",
            "Wav2Vec2ForSequenceClassification",
            "Wav2Vec2ForXVector",
            "Wav2Vec2Model",
            "Wav2Vec2PreTrainedModel",
        ]
    )
    _import_structure["models.wavlm"].extend(
        [
            "WAVLM_PRETRAINED_MODEL_ARCHIVE_LIST",
            "WavLMForAudioFrameClassification",
            "WavLMForCTC",
            "WavLMForSequenceClassification",
            "WavLMForXVector",
            "WavLMModel",
            "WavLMPreTrainedModel",
        ]
    )
    _import_structure["models.xglm"].extend(
        [
            "XGLM_PRETRAINED_MODEL_ARCHIVE_LIST",
            "XGLMForCausalLM",
            "XGLMModel",
            "XGLMPreTrainedModel",
        ]
    )
    _import_structure["models.xlm"].extend(
        [
            "XLM_PRETRAINED_MODEL_ARCHIVE_LIST",
            "XLMForMultipleChoice",
            "XLMForQuestionAnswering",
            "XLMForQuestionAnsweringSimple",
            "XLMForSequenceClassification",
            "XLMForTokenClassification",
            "XLMModel",
            "XLMPreTrainedModel",
            "XLMWithLMHeadModel",
        ]
    )
    _import_structure["models.xlm_prophetnet"].extend(
        [
            "XLM_PROPHETNET_PRETRAINED_MODEL_ARCHIVE_LIST",
            "XLMProphetNetDecoder",
            "XLMProphetNetEncoder",
            "XLMProphetNetForCausalLM",
            "XLMProphetNetForConditionalGeneration",
            "XLMProphetNetModel",
        ]
    )
    _import_structure["models.xlm_roberta"].extend(
        [
            "XLM_ROBERTA_PRETRAINED_MODEL_ARCHIVE_LIST",
            "XLMRobertaForCausalLM",
            "XLMRobertaForMaskedLM",
            "XLMRobertaForMultipleChoice",
            "XLMRobertaForQuestionAnswering",
            "XLMRobertaForSequenceClassification",
            "XLMRobertaForTokenClassification",
            "XLMRobertaModel",
        ]
    )
    _import_structure["models.xlm_roberta_xl"].extend(
        [
            "XLM_ROBERTA_XL_PRETRAINED_MODEL_ARCHIVE_LIST",
            "XLMRobertaXLForCausalLM",
            "XLMRobertaXLForMaskedLM",
            "XLMRobertaXLForMultipleChoice",
            "XLMRobertaXLForQuestionAnswering",
            "XLMRobertaXLForSequenceClassification",
            "XLMRobertaXLForTokenClassification",
            "XLMRobertaXLModel",
            "XLMRobertaXLPreTrainedModel",
        ]
    )
    _import_structure["models.xlnet"].extend(
        [
            "XLNET_PRETRAINED_MODEL_ARCHIVE_LIST",
            "XLNetForMultipleChoice",
            "XLNetForQuestionAnswering",
            "XLNetForQuestionAnsweringSimple",
            "XLNetForSequenceClassification",
            "XLNetForTokenClassification",
            "XLNetLMHeadModel",
            "XLNetModel",
            "XLNetPreTrainedModel",
            "load_tf_weights_in_xlnet",
        ]
    )
    _import_structure["models.yoso"].extend(
        [
            "YOSO_PRETRAINED_MODEL_ARCHIVE_LIST",
            "YosoForMaskedLM",
            "YosoForMultipleChoice",
            "YosoForQuestionAnswering",
            "YosoForSequenceClassification",
            "YosoForTokenClassification",
            "YosoLayer",
            "YosoModel",
            "YosoPreTrainedModel",
        ]
    )
    _import_structure["optimization"] = [
        "Adafactor",
        "AdamW",
        "get_constant_schedule",
        "get_constant_schedule_with_warmup",
        "get_cosine_schedule_with_warmup",
        "get_cosine_with_hard_restarts_schedule_with_warmup",
        "get_linear_schedule_with_warmup",
        "get_polynomial_decay_schedule_with_warmup",
        "get_scheduler",
    ]
    _import_structure["pytorch_utils"] = []
    _import_structure["sagemaker"] = []
    _import_structure["trainer"] = ["Trainer"]
    _import_structure["trainer_pt_utils"] = ["torch_distributed_zero_first"]
    _import_structure["trainer_seq2seq"] = ["Seq2SeqTrainer"]
else:
    from .utils import dummy_pt_objects

    _import_structure["utils.dummy_pt_objects"] = [name for name in dir(dummy_pt_objects) if not name.startswith("_")]

# TensorFlow-backed objects
if is_tf_available():
    _import_structure["activations_tf"] = []
    _import_structure["benchmark.benchmark_args_tf"] = ["TensorFlowBenchmarkArguments"]
    _import_structure["benchmark.benchmark_tf"] = ["TensorFlowBenchmark"]
    _import_structure["generation_tf_logits_process"] = [
        "TFLogitsProcessor",
        "TFLogitsProcessorList",
        "TFMinLengthLogitsProcessor",
        "TFNoBadWordsLogitsProcessor",
        "TFNoRepeatNGramLogitsProcessor",
        "TFRepetitionPenaltyLogitsProcessor",
    ]
    _import_structure["generation_tf_utils"] = ["tf_top_k_top_p_filtering"]
    _import_structure["keras_callbacks"] = ["KerasMetricCallback", "PushToHubCallback"]
    _import_structure["modeling_tf_outputs"] = []
    _import_structure["modeling_tf_utils"] = [
        "TFPreTrainedModel",
        "TFSequenceSummary",
        "TFSharedEmbeddings",
        "shape_list",
    ]
    # TensorFlow models structure
    _import_structure["models.albert"].extend(
        [
            "TF_ALBERT_PRETRAINED_MODEL_ARCHIVE_LIST",
            "TFAlbertForMaskedLM",
            "TFAlbertForMultipleChoice",
            "TFAlbertForPreTraining",
            "TFAlbertForQuestionAnswering",
            "TFAlbertForSequenceClassification",
            "TFAlbertForTokenClassification",
            "TFAlbertMainLayer",
            "TFAlbertModel",
            "TFAlbertPreTrainedModel",
        ]
    )
    _import_structure["models.auto"].extend(
        [
            "TF_MODEL_FOR_CAUSAL_LM_MAPPING",
            "TF_MODEL_FOR_IMAGE_CLASSIFICATION_MAPPING",
            "TF_MODEL_FOR_MASKED_LM_MAPPING",
            "TF_MODEL_FOR_MULTIPLE_CHOICE_MAPPING",
            "TF_MODEL_FOR_NEXT_SENTENCE_PREDICTION_MAPPING",
            "TF_MODEL_FOR_PRETRAINING_MAPPING",
            "TF_MODEL_FOR_QUESTION_ANSWERING_MAPPING",
            "TF_MODEL_FOR_SEQ_TO_SEQ_CAUSAL_LM_MAPPING",
            "TF_MODEL_FOR_SEQUENCE_CLASSIFICATION_MAPPING",
            "TF_MODEL_FOR_SPEECH_SEQ_2_SEQ_MAPPING",
            "TF_MODEL_FOR_TABLE_QUESTION_ANSWERING_MAPPING",
            "TF_MODEL_FOR_TOKEN_CLASSIFICATION_MAPPING",
            "TF_MODEL_FOR_VISION_2_SEQ_MAPPING",
            "TF_MODEL_MAPPING",
            "TF_MODEL_WITH_LM_HEAD_MAPPING",
            "TFAutoModel",
            "TFAutoModelForCausalLM",
            "TFAutoModelForImageClassification",
            "TFAutoModelForMaskedLM",
            "TFAutoModelForMultipleChoice",
            "TFAutoModelForPreTraining",
            "TFAutoModelForQuestionAnswering",
            "TFAutoModelForSeq2SeqLM",
            "TFAutoModelForSequenceClassification",
            "TFAutoModelForSpeechSeq2Seq",
            "TFAutoModelForTableQuestionAnswering",
            "TFAutoModelForTokenClassification",
            "TFAutoModelForVision2Seq",
            "TFAutoModelWithLMHead",
        ]
    )
    _import_structure["models.bart"].extend(["TFBartForConditionalGeneration", "TFBartModel", "TFBartPretrainedModel"])
    _import_structure["models.bert"].extend(
        [
            "TF_BERT_PRETRAINED_MODEL_ARCHIVE_LIST",
            "TFBertEmbeddings",
            "TFBertForMaskedLM",
            "TFBertForMultipleChoice",
            "TFBertForNextSentencePrediction",
            "TFBertForPreTraining",
            "TFBertForQuestionAnswering",
            "TFBertForSequenceClassification",
            "TFBertForTokenClassification",
            "TFBertLMHeadModel",
            "TFBertMainLayer",
            "TFBertModel",
            "TFBertPreTrainedModel",
        ]
    )
    _import_structure["models.blenderbot"].extend(
        ["TFBlenderbotForConditionalGeneration", "TFBlenderbotModel", "TFBlenderbotPreTrainedModel"]
    )
    _import_structure["models.blenderbot_small"].extend(
        ["TFBlenderbotSmallForConditionalGeneration", "TFBlenderbotSmallModel", "TFBlenderbotSmallPreTrainedModel"]
    )
    _import_structure["models.camembert"].extend(
        [
            "TF_CAMEMBERT_PRETRAINED_MODEL_ARCHIVE_LIST",
            "TFCamembertForMaskedLM",
            "TFCamembertForMultipleChoice",
            "TFCamembertForQuestionAnswering",
            "TFCamembertForSequenceClassification",
            "TFCamembertForTokenClassification",
            "TFCamembertModel",
        ]
    )
    _import_structure["models.clip"].extend(
        [
            "TF_CLIP_PRETRAINED_MODEL_ARCHIVE_LIST",
            "TFCLIPModel",
            "TFCLIPPreTrainedModel",
            "TFCLIPTextModel",
            "TFCLIPVisionModel",
        ]
    )
    _import_structure["models.convbert"].extend(
        [
            "TF_CONVBERT_PRETRAINED_MODEL_ARCHIVE_LIST",
            "TFConvBertForMaskedLM",
            "TFConvBertForMultipleChoice",
            "TFConvBertForQuestionAnswering",
            "TFConvBertForSequenceClassification",
            "TFConvBertForTokenClassification",
            "TFConvBertLayer",
            "TFConvBertModel",
            "TFConvBertPreTrainedModel",
        ]
    )
    _import_structure["models.ctrl"].extend(
        [
            "TF_CTRL_PRETRAINED_MODEL_ARCHIVE_LIST",
            "TFCTRLForSequenceClassification",
            "TFCTRLLMHeadModel",
            "TFCTRLModel",
            "TFCTRLPreTrainedModel",
        ]
    )
    _import_structure["models.deberta"].extend(
        [
            "TF_DEBERTA_PRETRAINED_MODEL_ARCHIVE_LIST",
            "TFDebertaForMaskedLM",
            "TFDebertaForQuestionAnswering",
            "TFDebertaForSequenceClassification",
            "TFDebertaForTokenClassification",
            "TFDebertaModel",
            "TFDebertaPreTrainedModel",
        ]
    )
    _import_structure["models.deberta_v2"].extend(
        [
            "TF_DEBERTA_V2_PRETRAINED_MODEL_ARCHIVE_LIST",
            "TFDebertaV2ForMaskedLM",
            "TFDebertaV2ForQuestionAnswering",
            "TFDebertaV2ForSequenceClassification",
            "TFDebertaV2ForTokenClassification",
            "TFDebertaV2Model",
            "TFDebertaV2PreTrainedModel",
        ]
    )
    _import_structure["models.distilbert"].extend(
        [
            "TF_DISTILBERT_PRETRAINED_MODEL_ARCHIVE_LIST",
            "TFDistilBertForMaskedLM",
            "TFDistilBertForMultipleChoice",
            "TFDistilBertForQuestionAnswering",
            "TFDistilBertForSequenceClassification",
            "TFDistilBertForTokenClassification",
            "TFDistilBertMainLayer",
            "TFDistilBertModel",
            "TFDistilBertPreTrainedModel",
        ]
    )
    _import_structure["models.dpr"].extend(
        [
            "TF_DPR_CONTEXT_ENCODER_PRETRAINED_MODEL_ARCHIVE_LIST",
            "TF_DPR_QUESTION_ENCODER_PRETRAINED_MODEL_ARCHIVE_LIST",
            "TF_DPR_READER_PRETRAINED_MODEL_ARCHIVE_LIST",
            "TFDPRContextEncoder",
            "TFDPRPretrainedContextEncoder",
            "TFDPRPretrainedQuestionEncoder",
            "TFDPRPretrainedReader",
            "TFDPRQuestionEncoder",
            "TFDPRReader",
        ]
    )
    _import_structure["models.electra"].extend(
        [
            "TF_ELECTRA_PRETRAINED_MODEL_ARCHIVE_LIST",
            "TFElectraForMaskedLM",
            "TFElectraForMultipleChoice",
            "TFElectraForPreTraining",
            "TFElectraForQuestionAnswering",
            "TFElectraForSequenceClassification",
            "TFElectraForTokenClassification",
            "TFElectraModel",
            "TFElectraPreTrainedModel",
        ]
    )
    _import_structure["models.encoder_decoder"].append("TFEncoderDecoderModel")
    _import_structure["models.flaubert"].extend(
        [
            "TF_FLAUBERT_PRETRAINED_MODEL_ARCHIVE_LIST",
            "TFFlaubertForMultipleChoice",
            "TFFlaubertForQuestionAnsweringSimple",
            "TFFlaubertForSequenceClassification",
            "TFFlaubertForTokenClassification",
            "TFFlaubertModel",
            "TFFlaubertPreTrainedModel",
            "TFFlaubertWithLMHeadModel",
        ]
    )
    _import_structure["models.funnel"].extend(
        [
            "TF_FUNNEL_PRETRAINED_MODEL_ARCHIVE_LIST",
            "TFFunnelBaseModel",
            "TFFunnelForMaskedLM",
            "TFFunnelForMultipleChoice",
            "TFFunnelForPreTraining",
            "TFFunnelForQuestionAnswering",
            "TFFunnelForSequenceClassification",
            "TFFunnelForTokenClassification",
            "TFFunnelModel",
            "TFFunnelPreTrainedModel",
        ]
    )
    _import_structure["models.gpt2"].extend(
        [
            "TF_GPT2_PRETRAINED_MODEL_ARCHIVE_LIST",
            "TFGPT2DoubleHeadsModel",
            "TFGPT2ForSequenceClassification",
            "TFGPT2LMHeadModel",
            "TFGPT2MainLayer",
            "TFGPT2Model",
            "TFGPT2PreTrainedModel",
        ]
    )
    _import_structure["models.hubert"].extend(
        [
            "TF_HUBERT_PRETRAINED_MODEL_ARCHIVE_LIST",
            "TFHubertForCTC",
            "TFHubertModel",
            "TFHubertPreTrainedModel",
        ]
    )
    _import_structure["models.layoutlm"].extend(
        [
            "TF_LAYOUTLM_PRETRAINED_MODEL_ARCHIVE_LIST",
            "TFLayoutLMForMaskedLM",
            "TFLayoutLMForSequenceClassification",
            "TFLayoutLMForTokenClassification",
            "TFLayoutLMMainLayer",
            "TFLayoutLMModel",
            "TFLayoutLMPreTrainedModel",
        ]
    )
    _import_structure["models.led"].extend(["TFLEDForConditionalGeneration", "TFLEDModel", "TFLEDPreTrainedModel"])
    _import_structure["models.longformer"].extend(
        [
            "TF_LONGFORMER_PRETRAINED_MODEL_ARCHIVE_LIST",
            "TFLongformerForMaskedLM",
            "TFLongformerForMultipleChoice",
            "TFLongformerForQuestionAnswering",
            "TFLongformerForSequenceClassification",
            "TFLongformerForTokenClassification",
            "TFLongformerModel",
            "TFLongformerPreTrainedModel",
            "TFLongformerSelfAttention",
        ]
    )
    _import_structure["models.lxmert"].extend(
        [
            "TF_LXMERT_PRETRAINED_MODEL_ARCHIVE_LIST",
            "TFLxmertForPreTraining",
            "TFLxmertMainLayer",
            "TFLxmertModel",
            "TFLxmertPreTrainedModel",
            "TFLxmertVisualFeatureEncoder",
        ]
    )
    _import_structure["models.marian"].extend(["TFMarianModel", "TFMarianMTModel", "TFMarianPreTrainedModel"])
    _import_structure["models.mbart"].extend(
        ["TFMBartForConditionalGeneration", "TFMBartModel", "TFMBartPreTrainedModel"]
    )
    _import_structure["models.mobilebert"].extend(
        [
            "TF_MOBILEBERT_PRETRAINED_MODEL_ARCHIVE_LIST",
            "TFMobileBertForMaskedLM",
            "TFMobileBertForMultipleChoice",
            "TFMobileBertForNextSentencePrediction",
            "TFMobileBertForPreTraining",
            "TFMobileBertForQuestionAnswering",
            "TFMobileBertForSequenceClassification",
            "TFMobileBertForTokenClassification",
            "TFMobileBertMainLayer",
            "TFMobileBertModel",
            "TFMobileBertPreTrainedModel",
        ]
    )
    _import_structure["models.mpnet"].extend(
        [
            "TF_MPNET_PRETRAINED_MODEL_ARCHIVE_LIST",
            "TFMPNetForMaskedLM",
            "TFMPNetForMultipleChoice",
            "TFMPNetForQuestionAnswering",
            "TFMPNetForSequenceClassification",
            "TFMPNetForTokenClassification",
            "TFMPNetMainLayer",
            "TFMPNetModel",
            "TFMPNetPreTrainedModel",
        ]
    )
    _import_structure["models.mt5"].extend(["TFMT5EncoderModel", "TFMT5ForConditionalGeneration", "TFMT5Model"])
    _import_structure["models.openai"].extend(
        [
            "TF_OPENAI_GPT_PRETRAINED_MODEL_ARCHIVE_LIST",
            "TFOpenAIGPTDoubleHeadsModel",
            "TFOpenAIGPTForSequenceClassification",
            "TFOpenAIGPTLMHeadModel",
            "TFOpenAIGPTMainLayer",
            "TFOpenAIGPTModel",
            "TFOpenAIGPTPreTrainedModel",
        ]
    )
    _import_structure["models.pegasus"].extend(
        ["TFPegasusForConditionalGeneration", "TFPegasusModel", "TFPegasusPreTrainedModel"]
    )
    _import_structure["models.rag"].extend(
        [
            "TFRagModel",
            "TFRagPreTrainedModel",
            "TFRagSequenceForGeneration",
            "TFRagTokenForGeneration",
        ]
    )
    _import_structure["models.rembert"].extend(
        [
            "TF_REMBERT_PRETRAINED_MODEL_ARCHIVE_LIST",
            "TFRemBertForCausalLM",
            "TFRemBertForMaskedLM",
            "TFRemBertForMultipleChoice",
            "TFRemBertForQuestionAnswering",
            "TFRemBertForSequenceClassification",
            "TFRemBertForTokenClassification",
            "TFRemBertLayer",
            "TFRemBertModel",
            "TFRemBertPreTrainedModel",
        ]
    )
    _import_structure["models.roberta"].extend(
        [
            "TF_ROBERTA_PRETRAINED_MODEL_ARCHIVE_LIST",
            "TFRobertaForCausalLM",
            "TFRobertaForMaskedLM",
            "TFRobertaForMultipleChoice",
            "TFRobertaForQuestionAnswering",
            "TFRobertaForSequenceClassification",
            "TFRobertaForTokenClassification",
            "TFRobertaMainLayer",
            "TFRobertaModel",
            "TFRobertaPreTrainedModel",
        ]
    )
    _import_structure["models.roformer"].extend(
        [
            "TF_ROFORMER_PRETRAINED_MODEL_ARCHIVE_LIST",
            "TFRoFormerForCausalLM",
            "TFRoFormerForMaskedLM",
            "TFRoFormerForMultipleChoice",
            "TFRoFormerForQuestionAnswering",
            "TFRoFormerForSequenceClassification",
            "TFRoFormerForTokenClassification",
            "TFRoFormerLayer",
            "TFRoFormerModel",
            "TFRoFormerPreTrainedModel",
        ]
    )
    _import_structure["models.speech_to_text"].extend(
        [
            "TF_SPEECH_TO_TEXT_PRETRAINED_MODEL_ARCHIVE_LIST",
            "TFSpeech2TextForConditionalGeneration",
            "TFSpeech2TextModel",
            "TFSpeech2TextPreTrainedModel",
        ]
    )
    _import_structure["models.t5"].extend(
        [
            "TF_T5_PRETRAINED_MODEL_ARCHIVE_LIST",
            "TFT5EncoderModel",
            "TFT5ForConditionalGeneration",
            "TFT5Model",
            "TFT5PreTrainedModel",
        ]
    )
    _import_structure["models.tapas"].extend(
        [
            "TF_TAPAS_PRETRAINED_MODEL_ARCHIVE_LIST",
            "TFTapasForMaskedLM",
            "TFTapasForQuestionAnswering",
            "TFTapasForSequenceClassification",
            "TFTapasModel",
            "TFTapasPreTrainedModel",
        ]
    )
    _import_structure["models.transfo_xl"].extend(
        [
            "TF_TRANSFO_XL_PRETRAINED_MODEL_ARCHIVE_LIST",
            "TFAdaptiveEmbedding",
            "TFTransfoXLForSequenceClassification",
            "TFTransfoXLLMHeadModel",
            "TFTransfoXLMainLayer",
            "TFTransfoXLModel",
            "TFTransfoXLPreTrainedModel",
        ]
    )
    _import_structure["models.vision_encoder_decoder"].extend(["TFVisionEncoderDecoderModel"])
    _import_structure["models.vit"].extend(
        [
            "TFViTForImageClassification",
            "TFViTModel",
            "TFViTPreTrainedModel",
        ]
    )
    _import_structure["models.wav2vec2"].extend(
        [
            "TF_WAV_2_VEC_2_PRETRAINED_MODEL_ARCHIVE_LIST",
            "TFWav2Vec2ForCTC",
            "TFWav2Vec2Model",
            "TFWav2Vec2PreTrainedModel",
        ]
    )
    _import_structure["models.xlm"].extend(
        [
            "TF_XLM_PRETRAINED_MODEL_ARCHIVE_LIST",
            "TFXLMForMultipleChoice",
            "TFXLMForQuestionAnsweringSimple",
            "TFXLMForSequenceClassification",
            "TFXLMForTokenClassification",
            "TFXLMMainLayer",
            "TFXLMModel",
            "TFXLMPreTrainedModel",
            "TFXLMWithLMHeadModel",
        ]
    )
    _import_structure["models.xlm_roberta"].extend(
        [
            "TF_XLM_ROBERTA_PRETRAINED_MODEL_ARCHIVE_LIST",
            "TFXLMRobertaForMaskedLM",
            "TFXLMRobertaForMultipleChoice",
            "TFXLMRobertaForQuestionAnswering",
            "TFXLMRobertaForSequenceClassification",
            "TFXLMRobertaForTokenClassification",
            "TFXLMRobertaModel",
        ]
    )
    _import_structure["models.xlnet"].extend(
        [
            "TF_XLNET_PRETRAINED_MODEL_ARCHIVE_LIST",
            "TFXLNetForMultipleChoice",
            "TFXLNetForQuestionAnsweringSimple",
            "TFXLNetForSequenceClassification",
            "TFXLNetForTokenClassification",
            "TFXLNetLMHeadModel",
            "TFXLNetMainLayer",
            "TFXLNetModel",
            "TFXLNetPreTrainedModel",
        ]
    )
    _import_structure["optimization_tf"] = ["AdamWeightDecay", "GradientAccumulator", "WarmUp", "create_optimizer"]
    _import_structure["tf_utils"] = []
    _import_structure["trainer_tf"] = ["TFTrainer"]

else:
    from .utils import dummy_tf_objects

    _import_structure["utils.dummy_tf_objects"] = [name for name in dir(dummy_tf_objects) if not name.startswith("_")]

# FLAX-backed objects
if is_flax_available():
    _import_structure["generation_flax_logits_process"] = [
        "FlaxForcedBOSTokenLogitsProcessor",
        "FlaxForcedEOSTokenLogitsProcessor",
        "FlaxLogitsProcessor",
        "FlaxLogitsProcessorList",
        "FlaxLogitsWarper",
        "FlaxMinLengthLogitsProcessor",
        "FlaxTemperatureLogitsWarper",
        "FlaxTopKLogitsWarper",
        "FlaxTopPLogitsWarper",
    ]
    _import_structure["generation_flax_utils"] = []
    _import_structure["modeling_flax_outputs"] = []
    _import_structure["modeling_flax_utils"] = ["FlaxPreTrainedModel"]
    _import_structure["models.albert"].extend(
        [
            "FlaxAlbertForMaskedLM",
            "FlaxAlbertForMultipleChoice",
            "FlaxAlbertForPreTraining",
            "FlaxAlbertForQuestionAnswering",
            "FlaxAlbertForSequenceClassification",
            "FlaxAlbertForTokenClassification",
            "FlaxAlbertModel",
            "FlaxAlbertPreTrainedModel",
        ]
    )
    _import_structure["models.auto"].extend(
        [
            "FLAX_MODEL_FOR_CAUSAL_LM_MAPPING",
            "FLAX_MODEL_FOR_IMAGE_CLASSIFICATION_MAPPING",
            "FLAX_MODEL_FOR_MASKED_LM_MAPPING",
            "FLAX_MODEL_FOR_MULTIPLE_CHOICE_MAPPING",
            "FLAX_MODEL_FOR_NEXT_SENTENCE_PREDICTION_MAPPING",
            "FLAX_MODEL_FOR_PRETRAINING_MAPPING",
            "FLAX_MODEL_FOR_QUESTION_ANSWERING_MAPPING",
            "FLAX_MODEL_FOR_SEQ_TO_SEQ_CAUSAL_LM_MAPPING",
            "FLAX_MODEL_FOR_SEQUENCE_CLASSIFICATION_MAPPING",
            "FLAX_MODEL_FOR_TOKEN_CLASSIFICATION_MAPPING",
            "FLAX_MODEL_FOR_VISION_2_SEQ_MAPPING",
            "FLAX_MODEL_MAPPING",
            "FlaxAutoModel",
            "FlaxAutoModelForCausalLM",
            "FlaxAutoModelForImageClassification",
            "FlaxAutoModelForMaskedLM",
            "FlaxAutoModelForMultipleChoice",
            "FlaxAutoModelForNextSentencePrediction",
            "FlaxAutoModelForPreTraining",
            "FlaxAutoModelForQuestionAnswering",
            "FlaxAutoModelForSeq2SeqLM",
            "FlaxAutoModelForSequenceClassification",
            "FlaxAutoModelForTokenClassification",
            "FlaxAutoModelForVision2Seq",
        ]
    )

    # Flax models structure

    _import_structure["models.bart"].extend(
        [
            "FlaxBartForConditionalGeneration",
            "FlaxBartForQuestionAnswering",
            "FlaxBartForSequenceClassification",
            "FlaxBartModel",
            "FlaxBartPreTrainedModel",
        ]
    )

    _import_structure["models.beit"].extend(
        [
            "FlaxBeitForImageClassification",
            "FlaxBeitForMaskedImageModeling",
            "FlaxBeitModel",
            "FlaxBeitPreTrainedModel",
        ]
    )
    _import_structure["models.bert"].extend(
        [
            "FlaxBertForMaskedLM",
            "FlaxBertForMultipleChoice",
            "FlaxBertForNextSentencePrediction",
            "FlaxBertForPreTraining",
            "FlaxBertForQuestionAnswering",
            "FlaxBertForSequenceClassification",
            "FlaxBertForTokenClassification",
            "FlaxBertModel",
            "FlaxBertPreTrainedModel",
        ]
    )
    _import_structure["models.big_bird"].extend(
        [
            "FlaxBigBirdForMaskedLM",
            "FlaxBigBirdForMultipleChoice",
            "FlaxBigBirdForPreTraining",
            "FlaxBigBirdForQuestionAnswering",
            "FlaxBigBirdForSequenceClassification",
            "FlaxBigBirdForTokenClassification",
            "FlaxBigBirdModel",
            "FlaxBigBirdPreTrainedModel",
        ]
    )
    _import_structure["models.blenderbot"].extend(
        ["FlaxBlenderbotForConditionalGeneration", "FlaxBlenderbotModel", "FlaxBlenderbotPreTrainedModel"]
    )
    _import_structure["models.blenderbot_small"].extend(
        [
            "FlaxBlenderbotSmallForConditionalGeneration",
            "FlaxBlenderbotSmallModel",
            "FlaxBlenderbotSmallPreTrainedModel",
        ]
    )
    _import_structure["models.clip"].extend(
        [
            "FlaxCLIPModel",
            "FlaxCLIPPreTrainedModel",
            "FlaxCLIPTextModel",
            "FlaxCLIPTextPreTrainedModel",
            "FlaxCLIPVisionModel",
            "FlaxCLIPVisionPreTrainedModel",
        ]
    )
    _import_structure["models.distilbert"].extend(
        [
            "FlaxDistilBertForMaskedLM",
            "FlaxDistilBertForMultipleChoice",
            "FlaxDistilBertForQuestionAnswering",
            "FlaxDistilBertForSequenceClassification",
            "FlaxDistilBertForTokenClassification",
            "FlaxDistilBertModel",
            "FlaxDistilBertPreTrainedModel",
        ]
    )
    _import_structure["models.electra"].extend(
        [
            "FlaxElectraForMaskedLM",
            "FlaxElectraForMultipleChoice",
            "FlaxElectraForPreTraining",
            "FlaxElectraForQuestionAnswering",
            "FlaxElectraForSequenceClassification",
            "FlaxElectraForTokenClassification",
            "FlaxElectraModel",
            "FlaxElectraPreTrainedModel",
        ]
    )
    _import_structure["models.encoder_decoder"].append("FlaxEncoderDecoderModel")
    _import_structure["models.gpt2"].extend(["FlaxGPT2LMHeadModel", "FlaxGPT2Model", "FlaxGPT2PreTrainedModel"])
    _import_structure["models.gpt_neo"].extend(
        ["FlaxGPTNeoForCausalLM", "FlaxGPTNeoModel", "FlaxGPTNeoPreTrainedModel"]
    )
    _import_structure["models.gptj"].extend(["FlaxGPTJForCausalLM", "FlaxGPTJModel", "FlaxGPTJPreTrainedModel"])
    _import_structure["models.marian"].extend(
        [
            "FlaxMarianModel",
            "FlaxMarianMTModel",
            "FlaxMarianPreTrainedModel",
        ]
    )
    _import_structure["models.mbart"].extend(
        [
            "FlaxMBartForConditionalGeneration",
            "FlaxMBartForQuestionAnswering",
            "FlaxMBartForSequenceClassification",
            "FlaxMBartModel",
            "FlaxMBartPreTrainedModel",
        ]
    )
    _import_structure["models.mt5"].extend(["FlaxMT5ForConditionalGeneration", "FlaxMT5Model"])
    _import_structure["models.pegasus"].extend(
        [
            "FlaxPegasusForConditionalGeneration",
            "FlaxPegasusModel",
            "FlaxPegasusPreTrainedModel",
        ]
    )
    _import_structure["models.roberta"].extend(
        [
            "FlaxRobertaForMaskedLM",
            "FlaxRobertaForMultipleChoice",
            "FlaxRobertaForQuestionAnswering",
            "FlaxRobertaForSequenceClassification",
            "FlaxRobertaForTokenClassification",
            "FlaxRobertaModel",
            "FlaxRobertaPreTrainedModel",
        ]
    )
    _import_structure["models.roformer"].extend(
        [
            "FlaxRoFormerForMaskedLM",
            "FlaxRoFormerForMultipleChoice",
            "FlaxRoFormerForQuestionAnswering",
            "FlaxRoFormerForSequenceClassification",
            "FlaxRoFormerForTokenClassification",
            "FlaxRoFormerModel",
            "FlaxRoFormerPreTrainedModel",
        ]
    )
    _import_structure["models.t5"].extend(["FlaxT5ForConditionalGeneration", "FlaxT5Model", "FlaxT5PreTrainedModel"])
    _import_structure["models.vision_encoder_decoder"].append("FlaxVisionEncoderDecoderModel")
    _import_structure["models.vision_text_dual_encoder"].extend(["FlaxVisionTextDualEncoderModel"])
    _import_structure["models.vit"].extend(["FlaxViTForImageClassification", "FlaxViTModel", "FlaxViTPreTrainedModel"])
    _import_structure["models.wav2vec2"].extend(
        ["FlaxWav2Vec2ForCTC", "FlaxWav2Vec2ForPreTraining", "FlaxWav2Vec2Model", "FlaxWav2Vec2PreTrainedModel"]
    )
    _import_structure["models.xglm"].extend(
        [
            "FlaxXGLMForCausalLM",
            "FlaxXGLMModel",
            "FlaxXGLMPreTrainedModel",
        ]
    )
else:
    from .utils import dummy_flax_objects

    _import_structure["utils.dummy_flax_objects"] = [
        name for name in dir(dummy_flax_objects) if not name.startswith("_")
    ]


# Direct imports for type-checking
if TYPE_CHECKING:
    # Configuration
    from .configuration_utils import PretrainedConfig

    # Data
    from .data import (
        DataProcessor,
        InputExample,
        InputFeatures,
        SingleSentenceClassificationProcessor,
        SquadExample,
        SquadFeatures,
        SquadV1Processor,
        SquadV2Processor,
        glue_compute_metrics,
        glue_convert_examples_to_features,
        glue_output_modes,
        glue_processors,
        glue_tasks_num_labels,
        squad_convert_examples_to_features,
        xnli_compute_metrics,
        xnli_output_modes,
        xnli_processors,
        xnli_tasks_num_labels,
    )
    from .data.data_collator import (
        DataCollator,
        DataCollatorForLanguageModeling,
        DataCollatorForPermutationLanguageModeling,
        DataCollatorForSeq2Seq,
        DataCollatorForSOP,
        DataCollatorForTokenClassification,
        DataCollatorForWholeWordMask,
        DataCollatorWithPadding,
        DefaultDataCollator,
        default_data_collator,
    )
    from .feature_extraction_sequence_utils import SequenceFeatureExtractor

    # Feature Extractor
    from .feature_extraction_utils import BatchFeature, FeatureExtractionMixin

    # Files and general utilities
    from .file_utils import (
        CONFIG_NAME,
        MODEL_CARD_NAME,
        PYTORCH_PRETRAINED_BERT_CACHE,
        PYTORCH_TRANSFORMERS_CACHE,
        SPIECE_UNDERLINE,
        TF2_WEIGHTS_NAME,
        TF_WEIGHTS_NAME,
        TRANSFORMERS_CACHE,
        WEIGHTS_NAME,
        TensorType,
        add_end_docstrings,
        add_start_docstrings,
        cached_path,
        is_apex_available,
        is_datasets_available,
        is_faiss_available,
        is_flax_available,
        is_phonemizer_available,
        is_psutil_available,
        is_py3nvml_available,
        is_pyctcdecode_available,
        is_scipy_available,
        is_sentencepiece_available,
        is_sklearn_available,
        is_speech_available,
        is_tf_available,
        is_timm_available,
        is_tokenizers_available,
        is_torch_available,
        is_torch_tpu_available,
        is_vision_available,
    )
    from .hf_argparser import HfArgumentParser

    # Integrations
    from .integrations import (
        is_comet_available,
        is_optuna_available,
        is_ray_available,
        is_ray_tune_available,
        is_sigopt_available,
        is_tensorboard_available,
        is_wandb_available,
    )

    # Model Cards
    from .modelcard import ModelCard

    # TF 2.0 <=> PyTorch conversion utilities
    from .modeling_tf_pytorch_utils import (
        convert_tf_weight_name_to_pt_weight_name,
        load_pytorch_checkpoint_in_tf2_model,
        load_pytorch_model_in_tf2_model,
        load_pytorch_weights_in_tf2_model,
        load_tf2_checkpoint_in_pytorch_model,
        load_tf2_model_in_pytorch_model,
        load_tf2_weights_in_pytorch_model,
    )
    from .models.albert import ALBERT_PRETRAINED_CONFIG_ARCHIVE_MAP, AlbertConfig
    from .models.auto import (
        ALL_PRETRAINED_CONFIG_ARCHIVE_MAP,
        CONFIG_MAPPING,
        FEATURE_EXTRACTOR_MAPPING,
        MODEL_NAMES_MAPPING,
        PROCESSOR_MAPPING,
        TOKENIZER_MAPPING,
        AutoConfig,
        AutoFeatureExtractor,
        AutoProcessor,
        AutoTokenizer,
    )
    from .models.bart import BartConfig, BartTokenizer
    from .models.beit import BEIT_PRETRAINED_CONFIG_ARCHIVE_MAP, BeitConfig
    from .models.bert import (
        BERT_PRETRAINED_CONFIG_ARCHIVE_MAP,
        BasicTokenizer,
        BertConfig,
        BertTokenizer,
        WordpieceTokenizer,
    )
    from .models.bert_generation import BertGenerationConfig
    from .models.bert_japanese import BertJapaneseTokenizer, CharacterTokenizer, MecabTokenizer
    from .models.bertweet import BertweetTokenizer
    from .models.big_bird import BIG_BIRD_PRETRAINED_CONFIG_ARCHIVE_MAP, BigBirdConfig
    from .models.bigbird_pegasus import BIGBIRD_PEGASUS_PRETRAINED_CONFIG_ARCHIVE_MAP, BigBirdPegasusConfig
    from .models.blenderbot import BLENDERBOT_PRETRAINED_CONFIG_ARCHIVE_MAP, BlenderbotConfig, BlenderbotTokenizer
    from .models.blenderbot_small import (
        BLENDERBOT_SMALL_PRETRAINED_CONFIG_ARCHIVE_MAP,
        BlenderbotSmallConfig,
        BlenderbotSmallTokenizer,
    )
    from .models.byt5 import ByT5Tokenizer
    from .models.camembert import CAMEMBERT_PRETRAINED_CONFIG_ARCHIVE_MAP, CamembertConfig
    from .models.canine import CANINE_PRETRAINED_CONFIG_ARCHIVE_MAP, CanineConfig, CanineTokenizer
    from .models.clip import (
        CLIP_PRETRAINED_CONFIG_ARCHIVE_MAP,
        CLIPConfig,
        CLIPTextConfig,
        CLIPTokenizer,
        CLIPVisionConfig,
    )
    from .models.convbert import CONVBERT_PRETRAINED_CONFIG_ARCHIVE_MAP, ConvBertConfig, ConvBertTokenizer
    from .models.convnext import CONVNEXT_PRETRAINED_CONFIG_ARCHIVE_MAP, ConvNextConfig
    from .models.cpm import CpmTokenizer
    from .models.ctrl import CTRL_PRETRAINED_CONFIG_ARCHIVE_MAP, CTRLConfig, CTRLTokenizer
    from .models.deberta import DEBERTA_PRETRAINED_CONFIG_ARCHIVE_MAP, DebertaConfig, DebertaTokenizer
    from .models.deberta_v2 import DEBERTA_V2_PRETRAINED_CONFIG_ARCHIVE_MAP, DebertaV2Config
    from .models.deit import DEIT_PRETRAINED_CONFIG_ARCHIVE_MAP, DeiTConfig
    from .models.detr import DETR_PRETRAINED_CONFIG_ARCHIVE_MAP, DetrConfig
    from .models.distilbert import DISTILBERT_PRETRAINED_CONFIG_ARCHIVE_MAP, DistilBertConfig, DistilBertTokenizer
    from .models.dpr import (
        DPR_PRETRAINED_CONFIG_ARCHIVE_MAP,
        DPRConfig,
        DPRContextEncoderTokenizer,
        DPRQuestionEncoderTokenizer,
        DPRReaderOutput,
        DPRReaderTokenizer,
    )
    from .models.electra import ELECTRA_PRETRAINED_CONFIG_ARCHIVE_MAP, ElectraConfig, ElectraTokenizer
    from .models.encoder_decoder import EncoderDecoderConfig
    from .models.flaubert import FLAUBERT_PRETRAINED_CONFIG_ARCHIVE_MAP, FlaubertConfig, FlaubertTokenizer
    from .models.fnet import FNET_PRETRAINED_CONFIG_ARCHIVE_MAP, FNetConfig, FNetTokenizer
    from .models.fsmt import FSMT_PRETRAINED_CONFIG_ARCHIVE_MAP, FSMTConfig, FSMTTokenizer
    from .models.funnel import FUNNEL_PRETRAINED_CONFIG_ARCHIVE_MAP, FunnelConfig, FunnelTokenizer
    from .models.gpt2 import GPT2_PRETRAINED_CONFIG_ARCHIVE_MAP, GPT2Config, GPT2Tokenizer
    from .models.gpt_neo import GPT_NEO_PRETRAINED_CONFIG_ARCHIVE_MAP, GPTNeoConfig
    from .models.gptj import GPTJ_PRETRAINED_CONFIG_ARCHIVE_MAP, GPTJConfig
    from .models.herbert import HerbertTokenizer
    from .models.hubert import HUBERT_PRETRAINED_CONFIG_ARCHIVE_MAP, HubertConfig
    from .models.ibert import IBERT_PRETRAINED_CONFIG_ARCHIVE_MAP, IBertConfig
    from .models.imagegpt import IMAGEGPT_PRETRAINED_CONFIG_ARCHIVE_MAP, ImageGPTConfig
    from .models.layoutlm import LAYOUTLM_PRETRAINED_CONFIG_ARCHIVE_MAP, LayoutLMConfig, LayoutLMTokenizer
    from .models.layoutlmv2 import (
        LAYOUTLMV2_PRETRAINED_CONFIG_ARCHIVE_MAP,
        LayoutLMv2Config,
        LayoutLMv2FeatureExtractor,
        LayoutLMv2Processor,
        LayoutLMv2Tokenizer,
    )
    from .models.layoutxlm import LayoutXLMProcessor
    from .models.led import LED_PRETRAINED_CONFIG_ARCHIVE_MAP, LEDConfig, LEDTokenizer
    from .models.longformer import LONGFORMER_PRETRAINED_CONFIG_ARCHIVE_MAP, LongformerConfig, LongformerTokenizer
    from .models.luke import LUKE_PRETRAINED_CONFIG_ARCHIVE_MAP, LukeConfig, LukeTokenizer
    from .models.lxmert import LXMERT_PRETRAINED_CONFIG_ARCHIVE_MAP, LxmertConfig, LxmertTokenizer
    from .models.m2m_100 import M2M_100_PRETRAINED_CONFIG_ARCHIVE_MAP, M2M100Config
    from .models.marian import MarianConfig
    from .models.maskformer import MASKFORMER_PRETRAINED_CONFIG_ARCHIVE_MAP, MaskFormerConfig
    from .models.mbart import MBartConfig
    from .models.megatron_bert import MEGATRON_BERT_PRETRAINED_CONFIG_ARCHIVE_MAP, MegatronBertConfig
    from .models.mmbt import MMBTConfig
    from .models.mobilebert import MOBILEBERT_PRETRAINED_CONFIG_ARCHIVE_MAP, MobileBertConfig, MobileBertTokenizer
    from .models.mpnet import MPNET_PRETRAINED_CONFIG_ARCHIVE_MAP, MPNetConfig, MPNetTokenizer
    from .models.mt5 import MT5Config
    from .models.nystromformer import NYSTROMFORMER_PRETRAINED_CONFIG_ARCHIVE_MAP, NystromformerConfig
    from .models.openai import OPENAI_GPT_PRETRAINED_CONFIG_ARCHIVE_MAP, OpenAIGPTConfig, OpenAIGPTTokenizer
    from .models.pegasus import PEGASUS_PRETRAINED_CONFIG_ARCHIVE_MAP, PegasusConfig, PegasusTokenizer
    from .models.perceiver import PERCEIVER_PRETRAINED_CONFIG_ARCHIVE_MAP, PerceiverConfig, PerceiverTokenizer
    from .models.phobert import PhobertTokenizer
<<<<<<< HEAD
=======
    from .models.plbart import PLBART_PRETRAINED_CONFIG_ARCHIVE_MAP, PLBartConfig
>>>>>>> 2c2a31ff
    from .models.poolformer import POOLFORMER_PRETRAINED_CONFIG_ARCHIVE_MAP, PoolFormerConfig
    from .models.prophetnet import PROPHETNET_PRETRAINED_CONFIG_ARCHIVE_MAP, ProphetNetConfig, ProphetNetTokenizer
    from .models.qdqbert import QDQBERT_PRETRAINED_CONFIG_ARCHIVE_MAP, QDQBertConfig
    from .models.rag import RagConfig, RagRetriever, RagTokenizer
    from .models.realm import REALM_PRETRAINED_CONFIG_ARCHIVE_MAP, RealmConfig, RealmTokenizer
    from .models.reformer import REFORMER_PRETRAINED_CONFIG_ARCHIVE_MAP, ReformerConfig
    from .models.rembert import REMBERT_PRETRAINED_CONFIG_ARCHIVE_MAP, RemBertConfig
    from .models.retribert import RETRIBERT_PRETRAINED_CONFIG_ARCHIVE_MAP, RetriBertConfig, RetriBertTokenizer
    from .models.roberta import ROBERTA_PRETRAINED_CONFIG_ARCHIVE_MAP, RobertaConfig, RobertaTokenizer
    from .models.roformer import ROFORMER_PRETRAINED_CONFIG_ARCHIVE_MAP, RoFormerConfig, RoFormerTokenizer
    from .models.segformer import SEGFORMER_PRETRAINED_CONFIG_ARCHIVE_MAP, SegformerConfig
    from .models.sew import SEW_PRETRAINED_CONFIG_ARCHIVE_MAP, SEWConfig
    from .models.sew_d import SEW_D_PRETRAINED_CONFIG_ARCHIVE_MAP, SEWDConfig
    from .models.speech_encoder_decoder import SpeechEncoderDecoderConfig
    from .models.speech_to_text import SPEECH_TO_TEXT_PRETRAINED_CONFIG_ARCHIVE_MAP, Speech2TextConfig
    from .models.speech_to_text_2 import (
        SPEECH_TO_TEXT_2_PRETRAINED_CONFIG_ARCHIVE_MAP,
        Speech2Text2Config,
        Speech2Text2Processor,
        Speech2Text2Tokenizer,
    )
    from .models.splinter import SPLINTER_PRETRAINED_CONFIG_ARCHIVE_MAP, SplinterConfig, SplinterTokenizer
    from .models.squeezebert import SQUEEZEBERT_PRETRAINED_CONFIG_ARCHIVE_MAP, SqueezeBertConfig, SqueezeBertTokenizer
    from .models.swin import SWIN_PRETRAINED_CONFIG_ARCHIVE_MAP, SwinConfig
    from .models.t5 import T5_PRETRAINED_CONFIG_ARCHIVE_MAP, T5Config
    from .models.tapas import TAPAS_PRETRAINED_CONFIG_ARCHIVE_MAP, TapasConfig, TapasTokenizer
    from .models.transfo_xl import (
        TRANSFO_XL_PRETRAINED_CONFIG_ARCHIVE_MAP,
        TransfoXLConfig,
        TransfoXLCorpus,
        TransfoXLTokenizer,
    )
    from .models.trocr import TROCR_PRETRAINED_CONFIG_ARCHIVE_MAP, TrOCRConfig, TrOCRProcessor
    from .models.unispeech import UNISPEECH_PRETRAINED_CONFIG_ARCHIVE_MAP, UniSpeechConfig
    from .models.unispeech_sat import UNISPEECH_SAT_PRETRAINED_CONFIG_ARCHIVE_MAP, UniSpeechSatConfig
    from .models.vilt import VILT_PRETRAINED_CONFIG_ARCHIVE_MAP, ViltConfig, ViltFeatureExtractor, ViltProcessor
    from .models.vision_encoder_decoder import VisionEncoderDecoderConfig
    from .models.vision_text_dual_encoder import VisionTextDualEncoderConfig, VisionTextDualEncoderProcessor
    from .models.visual_bert import VISUAL_BERT_PRETRAINED_CONFIG_ARCHIVE_MAP, VisualBertConfig
    from .models.vit import VIT_PRETRAINED_CONFIG_ARCHIVE_MAP, ViTConfig
    from .models.vit_mae import VIT_MAE_PRETRAINED_CONFIG_ARCHIVE_MAP, ViTMAEConfig
    from .models.wav2vec2 import (
        WAV_2_VEC_2_PRETRAINED_CONFIG_ARCHIVE_MAP,
        Wav2Vec2Config,
        Wav2Vec2CTCTokenizer,
        Wav2Vec2FeatureExtractor,
        Wav2Vec2Processor,
        Wav2Vec2Tokenizer,
    )
    from .models.wav2vec2_phoneme import Wav2Vec2PhonemeCTCTokenizer
    from .models.wav2vec2_with_lm import Wav2Vec2ProcessorWithLM
    from .models.wavlm import WAVLM_PRETRAINED_CONFIG_ARCHIVE_MAP, WavLMConfig
    from .models.xglm import XGLM_PRETRAINED_CONFIG_ARCHIVE_MAP, XGLMConfig
    from .models.xlm import XLM_PRETRAINED_CONFIG_ARCHIVE_MAP, XLMConfig, XLMTokenizer
    from .models.xlm_prophetnet import XLM_PROPHETNET_PRETRAINED_CONFIG_ARCHIVE_MAP, XLMProphetNetConfig
    from .models.xlm_roberta import XLM_ROBERTA_PRETRAINED_CONFIG_ARCHIVE_MAP, XLMRobertaConfig
    from .models.xlm_roberta_xl import XLM_ROBERTA_XL_PRETRAINED_CONFIG_ARCHIVE_MAP, XLMRobertaXLConfig
    from .models.xlnet import XLNET_PRETRAINED_CONFIG_ARCHIVE_MAP, XLNetConfig
    from .models.yoso import YOSO_PRETRAINED_CONFIG_ARCHIVE_MAP, YosoConfig

    # Pipelines
    from .pipelines import (
        AudioClassificationPipeline,
        AutomaticSpeechRecognitionPipeline,
        Conversation,
        ConversationalPipeline,
        CsvPipelineDataFormat,
        FeatureExtractionPipeline,
        FillMaskPipeline,
        ImageClassificationPipeline,
        ImageSegmentationPipeline,
        JsonPipelineDataFormat,
        NerPipeline,
        ObjectDetectionPipeline,
        PipedPipelineDataFormat,
        Pipeline,
        PipelineDataFormat,
        QuestionAnsweringPipeline,
        SummarizationPipeline,
        TableQuestionAnsweringPipeline,
        Text2TextGenerationPipeline,
        TextClassificationPipeline,
        TextGenerationPipeline,
        TokenClassificationPipeline,
        TranslationPipeline,
        ZeroShotClassificationPipeline,
        pipeline,
    )
    from .processing_utils import ProcessorMixin

    # Tokenization
    from .tokenization_utils import PreTrainedTokenizer
    from .tokenization_utils_base import (
        AddedToken,
        BatchEncoding,
        CharSpan,
        PreTrainedTokenizerBase,
        SpecialTokensMixin,
        TokenSpan,
    )

    # Trainer
    from .trainer_callback import (
        DefaultFlowCallback,
        EarlyStoppingCallback,
        PrinterCallback,
        ProgressCallback,
        TrainerCallback,
        TrainerControl,
        TrainerState,
    )
    from .trainer_utils import EvalPrediction, IntervalStrategy, SchedulerType, set_seed
    from .training_args import TrainingArguments
    from .training_args_seq2seq import Seq2SeqTrainingArguments
    from .training_args_tf import TFTrainingArguments
    from .utils import logging

    if is_sentencepiece_available():
        from .models.albert import AlbertTokenizer
        from .models.barthez import BarthezTokenizer
        from .models.bartpho import BartphoTokenizer
        from .models.bert_generation import BertGenerationTokenizer
        from .models.big_bird import BigBirdTokenizer
        from .models.camembert import CamembertTokenizer
        from .models.deberta_v2 import DebertaV2Tokenizer
        from .models.layoutxlm import LayoutXLMTokenizer
        from .models.m2m_100 import M2M100Tokenizer
        from .models.marian import MarianTokenizer
        from .models.mbart import MBart50Tokenizer, MBartTokenizer
        from .models.mluke import MLukeTokenizer
        from .models.mt5 import MT5Tokenizer
        from .models.pegasus import PegasusTokenizer
        from .models.plbart import PLBartTokenizer
        from .models.reformer import ReformerTokenizer
        from .models.rembert import RemBertTokenizer
        from .models.speech_to_text import Speech2TextTokenizer
        from .models.t5 import T5Tokenizer
        from .models.xglm import XGLMTokenizer
        from .models.xlm_prophetnet import XLMProphetNetTokenizer
        from .models.xlm_roberta import XLMRobertaTokenizer
        from .models.xlnet import XLNetTokenizer
    else:
        from .utils.dummy_sentencepiece_objects import *

    if is_tokenizers_available():
        from .models.albert import AlbertTokenizerFast
        from .models.bart import BartTokenizerFast
        from .models.barthez import BarthezTokenizerFast
        from .models.bert import BertTokenizerFast
        from .models.big_bird import BigBirdTokenizerFast
        from .models.blenderbot import BlenderbotTokenizerFast
        from .models.blenderbot_small import BlenderbotSmallTokenizerFast
        from .models.camembert import CamembertTokenizerFast
        from .models.clip import CLIPTokenizerFast
        from .models.convbert import ConvBertTokenizerFast
        from .models.deberta import DebertaTokenizerFast
        from .models.distilbert import DistilBertTokenizerFast
        from .models.dpr import DPRContextEncoderTokenizerFast, DPRQuestionEncoderTokenizerFast, DPRReaderTokenizerFast
        from .models.electra import ElectraTokenizerFast
        from .models.fnet import FNetTokenizerFast
        from .models.funnel import FunnelTokenizerFast
        from .models.gpt2 import GPT2TokenizerFast
        from .models.herbert import HerbertTokenizerFast
        from .models.layoutlm import LayoutLMTokenizerFast
        from .models.layoutlmv2 import LayoutLMv2TokenizerFast
        from .models.layoutxlm import LayoutXLMTokenizerFast
        from .models.led import LEDTokenizerFast
        from .models.longformer import LongformerTokenizerFast
        from .models.lxmert import LxmertTokenizerFast
        from .models.mbart import MBartTokenizerFast
        from .models.mbart50 import MBart50TokenizerFast
        from .models.mobilebert import MobileBertTokenizerFast
        from .models.mpnet import MPNetTokenizerFast
        from .models.mt5 import MT5TokenizerFast
        from .models.openai import OpenAIGPTTokenizerFast
        from .models.pegasus import PegasusTokenizerFast
        from .models.realm import RealmTokenizerFast
        from .models.reformer import ReformerTokenizerFast
        from .models.rembert import RemBertTokenizerFast
        from .models.retribert import RetriBertTokenizerFast
        from .models.roberta import RobertaTokenizerFast
        from .models.roformer import RoFormerTokenizerFast
        from .models.splinter import SplinterTokenizerFast
        from .models.squeezebert import SqueezeBertTokenizerFast
        from .models.t5 import T5TokenizerFast
        from .models.xglm import XGLMTokenizerFast
        from .models.xlm_roberta import XLMRobertaTokenizerFast
        from .models.xlnet import XLNetTokenizerFast
        from .tokenization_utils_fast import PreTrainedTokenizerFast

    else:
        from .utils.dummy_tokenizers_objects import *

    if is_sentencepiece_available() and is_tokenizers_available():
        from .convert_slow_tokenizer import SLOW_TO_FAST_CONVERTERS, convert_slow_tokenizer
    else:
        from .utils.dummies_sentencepiece_and_tokenizers_objects import *

    if is_speech_available():
        from .models.speech_to_text import Speech2TextFeatureExtractor
    else:
        from .utils.dummy_speech_objects import *

    if is_speech_available() and is_sentencepiece_available():
        from .models.speech_to_text import Speech2TextProcessor
    else:
        from .utils.dummy_sentencepiece_and_speech_objects import *

    if is_vision_available():
        from .image_utils import ImageFeatureExtractionMixin
        from .models.beit import BeitFeatureExtractor
        from .models.clip import CLIPFeatureExtractor, CLIPProcessor
        from .models.convnext import ConvNextFeatureExtractor
        from .models.deit import DeiTFeatureExtractor
        from .models.detr import DetrFeatureExtractor
        from .models.imagegpt import ImageGPTFeatureExtractor
        from .models.layoutlmv2 import LayoutLMv2FeatureExtractor, LayoutLMv2Processor
        from .models.layoutxlm import LayoutXLMProcessor
        from .models.maskformer import MaskFormerFeatureExtractor
        from .models.perceiver import PerceiverFeatureExtractor
        from .models.poolformer import PoolFormerFeatureExtractor
        from .models.segformer import SegformerFeatureExtractor
        from .models.vilt import ViltFeatureExtractor, ViltProcessor
        from .models.vit import ViTFeatureExtractor
    else:
        from .utils.dummy_vision_objects import *

    # Modeling
    if is_timm_available() and is_vision_available():
        from .models.detr import (
            DETR_PRETRAINED_MODEL_ARCHIVE_LIST,
            DetrForObjectDetection,
            DetrForSegmentation,
            DetrModel,
            DetrPreTrainedModel,
        )
    else:
        from .utils.dummy_timm_objects import *

    if is_scatter_available():
        from .models.tapas import (
            TAPAS_PRETRAINED_MODEL_ARCHIVE_LIST,
            TapasForMaskedLM,
            TapasForQuestionAnswering,
            TapasForSequenceClassification,
            TapasModel,
            TapasPreTrainedModel,
            load_tf_weights_in_tapas,
        )
    else:
        from .utils.dummy_scatter_objects import *

    if is_torch_available() and is_pytorch_quantization_available():
        from .models.qdqbert import (
            QDQBERT_PRETRAINED_MODEL_ARCHIVE_LIST,
            QDQBertForMaskedLM,
            QDQBertForMultipleChoice,
            QDQBertForNextSentencePrediction,
            QDQBertForQuestionAnswering,
            QDQBertForSequenceClassification,
            QDQBertForTokenClassification,
            QDQBertLayer,
            QDQBertLMHeadModel,
            QDQBertModel,
            QDQBertPreTrainedModel,
            load_tf_weights_in_qdqbert,
        )
    else:
        from .utils.dummy_pytorch_quantization_and_torch_objects import *

    if is_torch_available():
        # Benchmarks
        from .benchmark.benchmark import PyTorchBenchmark
        from .benchmark.benchmark_args import PyTorchBenchmarkArguments
        from .data.datasets import (
            GlueDataset,
            GlueDataTrainingArguments,
            LineByLineTextDataset,
            LineByLineWithRefDataset,
            LineByLineWithSOPTextDataset,
            SquadDataset,
            SquadDataTrainingArguments,
            TextDataset,
            TextDatasetForNextSentencePrediction,
        )
        from .generation_beam_constraints import Constraint, ConstraintListState, PhrasalConstraint
        from .generation_beam_search import BeamScorer, BeamSearchScorer, ConstrainedBeamSearchScorer
        from .generation_logits_process import (
            ForcedBOSTokenLogitsProcessor,
            ForcedEOSTokenLogitsProcessor,
            HammingDiversityLogitsProcessor,
            InfNanRemoveLogitsProcessor,
            LogitsProcessor,
            LogitsProcessorList,
            LogitsWarper,
            MinLengthLogitsProcessor,
            NoBadWordsLogitsProcessor,
            NoRepeatNGramLogitsProcessor,
            PrefixConstrainedLogitsProcessor,
            RepetitionPenaltyLogitsProcessor,
            TemperatureLogitsWarper,
            TopKLogitsWarper,
            TopPLogitsWarper,
        )
        from .generation_stopping_criteria import (
            MaxLengthCriteria,
            MaxTimeCriteria,
            StoppingCriteria,
            StoppingCriteriaList,
        )
        from .generation_utils import top_k_top_p_filtering
        from .modeling_utils import Conv1D, PreTrainedModel, apply_chunking_to_forward, prune_layer
        from .models.albert import (
            ALBERT_PRETRAINED_MODEL_ARCHIVE_LIST,
            AlbertForMaskedLM,
            AlbertForMultipleChoice,
            AlbertForPreTraining,
            AlbertForQuestionAnswering,
            AlbertForSequenceClassification,
            AlbertForTokenClassification,
            AlbertModel,
            AlbertPreTrainedModel,
            load_tf_weights_in_albert,
        )
        from .models.auto import (
            MODEL_FOR_AUDIO_CLASSIFICATION_MAPPING,
            MODEL_FOR_CAUSAL_IMAGE_MODELING_MAPPING,
            MODEL_FOR_CAUSAL_LM_MAPPING,
            MODEL_FOR_CTC_MAPPING,
            MODEL_FOR_IMAGE_CLASSIFICATION_MAPPING,
            MODEL_FOR_IMAGE_SEGMENTATION_MAPPING,
            MODEL_FOR_MASKED_IMAGE_MODELING_MAPPING,
            MODEL_FOR_MASKED_LM_MAPPING,
            MODEL_FOR_MULTIPLE_CHOICE_MAPPING,
            MODEL_FOR_NEXT_SENTENCE_PREDICTION_MAPPING,
            MODEL_FOR_OBJECT_DETECTION_MAPPING,
            MODEL_FOR_PRETRAINING_MAPPING,
            MODEL_FOR_QUESTION_ANSWERING_MAPPING,
            MODEL_FOR_SEQ_TO_SEQ_CAUSAL_LM_MAPPING,
            MODEL_FOR_SEQUENCE_CLASSIFICATION_MAPPING,
            MODEL_FOR_SPEECH_SEQ_2_SEQ_MAPPING,
            MODEL_FOR_TABLE_QUESTION_ANSWERING_MAPPING,
            MODEL_FOR_TOKEN_CLASSIFICATION_MAPPING,
            MODEL_FOR_VISION_2_SEQ_MAPPING,
            MODEL_MAPPING,
            MODEL_WITH_LM_HEAD_MAPPING,
            AutoModel,
            AutoModelForAudioClassification,
            AutoModelForAudioFrameClassification,
            AutoModelForAudioXVector,
            AutoModelForCausalLM,
            AutoModelForCTC,
            AutoModelForImageClassification,
            AutoModelForImageSegmentation,
            AutoModelForMaskedImageModeling,
            AutoModelForMaskedLM,
            AutoModelForMultipleChoice,
            AutoModelForNextSentencePrediction,
            AutoModelForObjectDetection,
            AutoModelForPreTraining,
            AutoModelForQuestionAnswering,
            AutoModelForSemanticSegmentation,
            AutoModelForSeq2SeqLM,
            AutoModelForSequenceClassification,
            AutoModelForSpeechSeq2Seq,
            AutoModelForTableQuestionAnswering,
            AutoModelForTokenClassification,
            AutoModelForVision2Seq,
            AutoModelWithLMHead,
        )
        from .models.bart import (
            BART_PRETRAINED_MODEL_ARCHIVE_LIST,
            BartForCausalLM,
            BartForConditionalGeneration,
            BartForQuestionAnswering,
            BartForSequenceClassification,
            BartModel,
            BartPretrainedModel,
            PretrainedBartModel,
        )
        from .models.beit import (
            BEIT_PRETRAINED_MODEL_ARCHIVE_LIST,
            BeitForImageClassification,
            BeitForMaskedImageModeling,
            BeitForSemanticSegmentation,
            BeitModel,
            BeitPreTrainedModel,
        )
        from .models.bert import (
            BERT_PRETRAINED_MODEL_ARCHIVE_LIST,
            BertForMaskedLM,
            BertForMultipleChoice,
            BertForNextSentencePrediction,
            BertForPreTraining,
            BertForQuestionAnswering,
            BertForSequenceClassification,
            BertForTokenClassification,
            BertLayer,
            BertLMHeadModel,
            BertModel,
            BertPreTrainedModel,
            load_tf_weights_in_bert,
        )
        from .models.bert_generation import (
            BertGenerationDecoder,
            BertGenerationEncoder,
            BertGenerationPreTrainedModel,
            load_tf_weights_in_bert_generation,
        )
        from .models.big_bird import (
            BIG_BIRD_PRETRAINED_MODEL_ARCHIVE_LIST,
            BigBirdForCausalLM,
            BigBirdForMaskedLM,
            BigBirdForMultipleChoice,
            BigBirdForPreTraining,
            BigBirdForQuestionAnswering,
            BigBirdForSequenceClassification,
            BigBirdForTokenClassification,
            BigBirdLayer,
            BigBirdModel,
            BigBirdPreTrainedModel,
            load_tf_weights_in_big_bird,
        )
        from .models.bigbird_pegasus import (
            BIGBIRD_PEGASUS_PRETRAINED_MODEL_ARCHIVE_LIST,
            BigBirdPegasusForCausalLM,
            BigBirdPegasusForConditionalGeneration,
            BigBirdPegasusForQuestionAnswering,
            BigBirdPegasusForSequenceClassification,
            BigBirdPegasusModel,
            BigBirdPegasusPreTrainedModel,
        )
        from .models.blenderbot import (
            BLENDERBOT_PRETRAINED_MODEL_ARCHIVE_LIST,
            BlenderbotForCausalLM,
            BlenderbotForConditionalGeneration,
            BlenderbotModel,
            BlenderbotPreTrainedModel,
        )
        from .models.blenderbot_small import (
            BLENDERBOT_SMALL_PRETRAINED_MODEL_ARCHIVE_LIST,
            BlenderbotSmallForCausalLM,
            BlenderbotSmallForConditionalGeneration,
            BlenderbotSmallModel,
            BlenderbotSmallPreTrainedModel,
        )
        from .models.camembert import (
            CAMEMBERT_PRETRAINED_MODEL_ARCHIVE_LIST,
            CamembertForCausalLM,
            CamembertForMaskedLM,
            CamembertForMultipleChoice,
            CamembertForQuestionAnswering,
            CamembertForSequenceClassification,
            CamembertForTokenClassification,
            CamembertModel,
        )
        from .models.canine import (
            CANINE_PRETRAINED_MODEL_ARCHIVE_LIST,
            CanineForMultipleChoice,
            CanineForQuestionAnswering,
            CanineForSequenceClassification,
            CanineForTokenClassification,
            CanineLayer,
            CanineModel,
            CaninePreTrainedModel,
            load_tf_weights_in_canine,
        )
        from .models.clip import (
            CLIP_PRETRAINED_MODEL_ARCHIVE_LIST,
            CLIPModel,
            CLIPPreTrainedModel,
            CLIPTextModel,
            CLIPVisionModel,
        )
        from .models.convbert import (
            CONVBERT_PRETRAINED_MODEL_ARCHIVE_LIST,
            ConvBertForMaskedLM,
            ConvBertForMultipleChoice,
            ConvBertForQuestionAnswering,
            ConvBertForSequenceClassification,
            ConvBertForTokenClassification,
            ConvBertLayer,
            ConvBertModel,
            ConvBertPreTrainedModel,
            load_tf_weights_in_convbert,
        )
        from .models.convnext import (
            CONVNEXT_PRETRAINED_MODEL_ARCHIVE_LIST,
            ConvNextForImageClassification,
            ConvNextModel,
            ConvNextPreTrainedModel,
        )
        from .models.ctrl import (
            CTRL_PRETRAINED_MODEL_ARCHIVE_LIST,
            CTRLForSequenceClassification,
            CTRLLMHeadModel,
            CTRLModel,
            CTRLPreTrainedModel,
        )
        from .models.deberta import (
            DEBERTA_PRETRAINED_MODEL_ARCHIVE_LIST,
            DebertaForMaskedLM,
            DebertaForQuestionAnswering,
            DebertaForSequenceClassification,
            DebertaForTokenClassification,
            DebertaModel,
            DebertaPreTrainedModel,
        )
        from .models.deberta_v2 import (
            DEBERTA_V2_PRETRAINED_MODEL_ARCHIVE_LIST,
            DebertaV2ForMaskedLM,
            DebertaV2ForQuestionAnswering,
            DebertaV2ForSequenceClassification,
            DebertaV2ForTokenClassification,
            DebertaV2Model,
            DebertaV2PreTrainedModel,
        )
        from .models.deit import (
            DEIT_PRETRAINED_MODEL_ARCHIVE_LIST,
            DeiTForImageClassification,
            DeiTForImageClassificationWithTeacher,
            DeiTForMaskedImageModeling,
            DeiTModel,
            DeiTPreTrainedModel,
        )
        from .models.distilbert import (
            DISTILBERT_PRETRAINED_MODEL_ARCHIVE_LIST,
            DistilBertForMaskedLM,
            DistilBertForMultipleChoice,
            DistilBertForQuestionAnswering,
            DistilBertForSequenceClassification,
            DistilBertForTokenClassification,
            DistilBertModel,
            DistilBertPreTrainedModel,
        )
        from .models.dpr import (
            DPR_CONTEXT_ENCODER_PRETRAINED_MODEL_ARCHIVE_LIST,
            DPR_QUESTION_ENCODER_PRETRAINED_MODEL_ARCHIVE_LIST,
            DPR_READER_PRETRAINED_MODEL_ARCHIVE_LIST,
            DPRContextEncoder,
            DPRPretrainedContextEncoder,
            DPRPreTrainedModel,
            DPRPretrainedQuestionEncoder,
            DPRPretrainedReader,
            DPRQuestionEncoder,
            DPRReader,
        )
        from .models.electra import (
            ELECTRA_PRETRAINED_MODEL_ARCHIVE_LIST,
            ElectraForCausalLM,
            ElectraForMaskedLM,
            ElectraForMultipleChoice,
            ElectraForPreTraining,
            ElectraForQuestionAnswering,
            ElectraForSequenceClassification,
            ElectraForTokenClassification,
            ElectraModel,
            ElectraPreTrainedModel,
            load_tf_weights_in_electra,
        )
        from .models.encoder_decoder import EncoderDecoderModel
        from .models.flaubert import (
            FLAUBERT_PRETRAINED_MODEL_ARCHIVE_LIST,
            FlaubertForMultipleChoice,
            FlaubertForQuestionAnswering,
            FlaubertForQuestionAnsweringSimple,
            FlaubertForSequenceClassification,
            FlaubertForTokenClassification,
            FlaubertModel,
            FlaubertWithLMHeadModel,
        )
        from .models.fnet import (
            FNET_PRETRAINED_MODEL_ARCHIVE_LIST,
            FNetForMaskedLM,
            FNetForMultipleChoice,
            FNetForNextSentencePrediction,
            FNetForPreTraining,
            FNetForQuestionAnswering,
            FNetForSequenceClassification,
            FNetForTokenClassification,
            FNetLayer,
            FNetModel,
            FNetPreTrainedModel,
        )
        from .models.fsmt import FSMTForConditionalGeneration, FSMTModel, PretrainedFSMTModel
        from .models.funnel import (
            FUNNEL_PRETRAINED_MODEL_ARCHIVE_LIST,
            FunnelBaseModel,
            FunnelForMaskedLM,
            FunnelForMultipleChoice,
            FunnelForPreTraining,
            FunnelForQuestionAnswering,
            FunnelForSequenceClassification,
            FunnelForTokenClassification,
            FunnelModel,
            FunnelPreTrainedModel,
            load_tf_weights_in_funnel,
        )
        from .models.gpt2 import (
            GPT2_PRETRAINED_MODEL_ARCHIVE_LIST,
            GPT2DoubleHeadsModel,
            GPT2ForSequenceClassification,
            GPT2ForTokenClassification,
            GPT2LMHeadModel,
            GPT2Model,
            GPT2PreTrainedModel,
            load_tf_weights_in_gpt2,
        )
        from .models.gpt_neo import (
            GPT_NEO_PRETRAINED_MODEL_ARCHIVE_LIST,
            GPTNeoForCausalLM,
            GPTNeoForSequenceClassification,
            GPTNeoModel,
            GPTNeoPreTrainedModel,
            load_tf_weights_in_gpt_neo,
        )
        from .models.gptj import (
            GPTJ_PRETRAINED_MODEL_ARCHIVE_LIST,
            GPTJForCausalLM,
            GPTJForQuestionAnswering,
            GPTJForSequenceClassification,
            GPTJModel,
            GPTJPreTrainedModel,
        )
        from .models.hubert import (
            HUBERT_PRETRAINED_MODEL_ARCHIVE_LIST,
            HubertForCTC,
            HubertForSequenceClassification,
            HubertModel,
            HubertPreTrainedModel,
        )
        from .models.ibert import (
            IBERT_PRETRAINED_MODEL_ARCHIVE_LIST,
            IBertForMaskedLM,
            IBertForMultipleChoice,
            IBertForQuestionAnswering,
            IBertForSequenceClassification,
            IBertForTokenClassification,
            IBertModel,
            IBertPreTrainedModel,
        )
        from .models.imagegpt import (
            IMAGEGPT_PRETRAINED_MODEL_ARCHIVE_LIST,
            ImageGPTForCausalImageModeling,
            ImageGPTForImageClassification,
            ImageGPTModel,
            ImageGPTPreTrainedModel,
            load_tf_weights_in_imagegpt,
        )
        from .models.layoutlm import (
            LAYOUTLM_PRETRAINED_MODEL_ARCHIVE_LIST,
            LayoutLMForMaskedLM,
            LayoutLMForSequenceClassification,
            LayoutLMForTokenClassification,
            LayoutLMModel,
            LayoutLMPreTrainedModel,
        )
        from .models.layoutlmv2 import (
            LAYOUTLMV2_PRETRAINED_MODEL_ARCHIVE_LIST,
            LayoutLMv2ForQuestionAnswering,
            LayoutLMv2ForSequenceClassification,
            LayoutLMv2ForTokenClassification,
            LayoutLMv2Model,
            LayoutLMv2PreTrainedModel,
        )
        from .models.led import (
            LED_PRETRAINED_MODEL_ARCHIVE_LIST,
            LEDForConditionalGeneration,
            LEDForQuestionAnswering,
            LEDForSequenceClassification,
            LEDModel,
            LEDPreTrainedModel,
        )
        from .models.longformer import (
            LONGFORMER_PRETRAINED_MODEL_ARCHIVE_LIST,
            LongformerForMaskedLM,
            LongformerForMultipleChoice,
            LongformerForQuestionAnswering,
            LongformerForSequenceClassification,
            LongformerForTokenClassification,
            LongformerModel,
            LongformerPreTrainedModel,
            LongformerSelfAttention,
        )
        from .models.luke import (
            LUKE_PRETRAINED_MODEL_ARCHIVE_LIST,
            LukeForEntityClassification,
            LukeForEntityPairClassification,
            LukeForEntitySpanClassification,
            LukeForMaskedLM,
            LukeModel,
            LukePreTrainedModel,
        )
        from .models.lxmert import (
            LxmertEncoder,
            LxmertForPreTraining,
            LxmertForQuestionAnswering,
            LxmertModel,
            LxmertPreTrainedModel,
            LxmertVisualFeatureEncoder,
            LxmertXLayer,
        )
        from .models.m2m_100 import (
            M2M_100_PRETRAINED_MODEL_ARCHIVE_LIST,
            M2M100ForConditionalGeneration,
            M2M100Model,
            M2M100PreTrainedModel,
        )
        from .models.marian import MarianForCausalLM, MarianModel, MarianMTModel
        from .models.maskformer import (
            MASKFORMER_PRETRAINED_MODEL_ARCHIVE_LIST,
            MaskFormerForInstanceSegmentation,
            MaskFormerModel,
            MaskFormerPretrainedModel,
        )
        from .models.mbart import (
            MBartForCausalLM,
            MBartForConditionalGeneration,
            MBartForQuestionAnswering,
            MBartForSequenceClassification,
            MBartModel,
            MBartPreTrainedModel,
        )
        from .models.megatron_bert import (
            MEGATRON_BERT_PRETRAINED_MODEL_ARCHIVE_LIST,
            MegatronBertForCausalLM,
            MegatronBertForMaskedLM,
            MegatronBertForMultipleChoice,
            MegatronBertForNextSentencePrediction,
            MegatronBertForPreTraining,
            MegatronBertForQuestionAnswering,
            MegatronBertForSequenceClassification,
            MegatronBertForTokenClassification,
            MegatronBertModel,
            MegatronBertPreTrainedModel,
        )
        from .models.mmbt import MMBTForClassification, MMBTModel, ModalEmbeddings
        from .models.mobilebert import (
            MOBILEBERT_PRETRAINED_MODEL_ARCHIVE_LIST,
            MobileBertForMaskedLM,
            MobileBertForMultipleChoice,
            MobileBertForNextSentencePrediction,
            MobileBertForPreTraining,
            MobileBertForQuestionAnswering,
            MobileBertForSequenceClassification,
            MobileBertForTokenClassification,
            MobileBertLayer,
            MobileBertModel,
            MobileBertPreTrainedModel,
            load_tf_weights_in_mobilebert,
        )
        from .models.mpnet import (
            MPNET_PRETRAINED_MODEL_ARCHIVE_LIST,
            MPNetForMaskedLM,
            MPNetForMultipleChoice,
            MPNetForQuestionAnswering,
            MPNetForSequenceClassification,
            MPNetForTokenClassification,
            MPNetLayer,
            MPNetModel,
            MPNetPreTrainedModel,
        )
        from .models.mt5 import MT5EncoderModel, MT5ForConditionalGeneration, MT5Model
        from .models.nystromformer import (
            NYSTROMFORMER_PRETRAINED_MODEL_ARCHIVE_LIST,
            NystromformerForMaskedLM,
            NystromformerForMultipleChoice,
            NystromformerForQuestionAnswering,
            NystromformerForSequenceClassification,
            NystromformerForTokenClassification,
            NystromformerLayer,
            NystromformerModel,
            NystromformerPreTrainedModel,
        )
        from .models.openai import (
            OPENAI_GPT_PRETRAINED_MODEL_ARCHIVE_LIST,
            OpenAIGPTDoubleHeadsModel,
            OpenAIGPTForSequenceClassification,
            OpenAIGPTLMHeadModel,
            OpenAIGPTModel,
            OpenAIGPTPreTrainedModel,
            load_tf_weights_in_openai_gpt,
        )
        from .models.pegasus import (
            PegasusForCausalLM,
            PegasusForConditionalGeneration,
            PegasusModel,
            PegasusPreTrainedModel,
        )
        from .models.perceiver import (
            PERCEIVER_PRETRAINED_MODEL_ARCHIVE_LIST,
            PerceiverForImageClassificationConvProcessing,
            PerceiverForImageClassificationFourier,
            PerceiverForImageClassificationLearned,
            PerceiverForMaskedLM,
            PerceiverForMultimodalAutoencoding,
            PerceiverForOpticalFlow,
            PerceiverForSequenceClassification,
            PerceiverLayer,
            PerceiverModel,
            PerceiverPreTrainedModel,
        )
<<<<<<< HEAD
=======
        from .models.plbart import (
            PLBART_PRETRAINED_MODEL_ARCHIVE_LIST,
            PLBartForCausalLM,
            PLBartForConditionalGeneration,
            PLBartForSequenceClassification,
            PLBartModel,
            PLBartPreTrainedModel,
        )
>>>>>>> 2c2a31ff
        from .models.poolformer import (
            POOLFORMER_PRETRAINED_MODEL_ARCHIVE_LIST,
            PoolFormerForImageClassification,
            PoolFormerModel,
            PoolFormerPreTrainedModel,
        )
        from .models.prophetnet import (
            PROPHETNET_PRETRAINED_MODEL_ARCHIVE_LIST,
            ProphetNetDecoder,
            ProphetNetEncoder,
            ProphetNetForCausalLM,
            ProphetNetForConditionalGeneration,
            ProphetNetModel,
            ProphetNetPreTrainedModel,
        )
        from .models.rag import RagModel, RagPreTrainedModel, RagSequenceForGeneration, RagTokenForGeneration
        from .models.realm import (
            REALM_PRETRAINED_MODEL_ARCHIVE_LIST,
            RealmEmbedder,
            RealmForOpenQA,
            RealmKnowledgeAugEncoder,
            RealmPreTrainedModel,
            RealmReader,
            RealmRetriever,
            RealmScorer,
            load_tf_weights_in_realm,
        )
        from .models.reformer import (
            REFORMER_PRETRAINED_MODEL_ARCHIVE_LIST,
            ReformerAttention,
            ReformerForMaskedLM,
            ReformerForQuestionAnswering,
            ReformerForSequenceClassification,
            ReformerLayer,
            ReformerModel,
            ReformerModelWithLMHead,
            ReformerPreTrainedModel,
        )
        from .models.rembert import (
            REMBERT_PRETRAINED_MODEL_ARCHIVE_LIST,
            RemBertForCausalLM,
            RemBertForMaskedLM,
            RemBertForMultipleChoice,
            RemBertForQuestionAnswering,
            RemBertForSequenceClassification,
            RemBertForTokenClassification,
            RemBertLayer,
            RemBertModel,
            RemBertPreTrainedModel,
            load_tf_weights_in_rembert,
        )
        from .models.retribert import RETRIBERT_PRETRAINED_MODEL_ARCHIVE_LIST, RetriBertModel, RetriBertPreTrainedModel
        from .models.roberta import (
            ROBERTA_PRETRAINED_MODEL_ARCHIVE_LIST,
            RobertaForCausalLM,
            RobertaForMaskedLM,
            RobertaForMultipleChoice,
            RobertaForQuestionAnswering,
            RobertaForSequenceClassification,
            RobertaForTokenClassification,
            RobertaModel,
            RobertaPreTrainedModel,
        )
        from .models.roformer import (
            ROFORMER_PRETRAINED_MODEL_ARCHIVE_LIST,
            RoFormerForCausalLM,
            RoFormerForMaskedLM,
            RoFormerForMultipleChoice,
            RoFormerForQuestionAnswering,
            RoFormerForSequenceClassification,
            RoFormerForTokenClassification,
            RoFormerLayer,
            RoFormerModel,
            RoFormerPreTrainedModel,
            load_tf_weights_in_roformer,
        )
        from .models.segformer import (
            SEGFORMER_PRETRAINED_MODEL_ARCHIVE_LIST,
            SegformerDecodeHead,
            SegformerForImageClassification,
            SegformerForSemanticSegmentation,
            SegformerLayer,
            SegformerModel,
            SegformerPreTrainedModel,
        )
        from .models.sew import (
            SEW_PRETRAINED_MODEL_ARCHIVE_LIST,
            SEWForCTC,
            SEWForSequenceClassification,
            SEWModel,
            SEWPreTrainedModel,
        )
        from .models.sew_d import (
            SEW_D_PRETRAINED_MODEL_ARCHIVE_LIST,
            SEWDForCTC,
            SEWDForSequenceClassification,
            SEWDModel,
            SEWDPreTrainedModel,
        )
        from .models.speech_encoder_decoder import SpeechEncoderDecoderModel
        from .models.speech_to_text import (
            SPEECH_TO_TEXT_PRETRAINED_MODEL_ARCHIVE_LIST,
            Speech2TextForConditionalGeneration,
            Speech2TextModel,
            Speech2TextPreTrainedModel,
        )
        from .models.speech_to_text_2 import Speech2Text2ForCausalLM, Speech2Text2PreTrainedModel
        from .models.splinter import (
            SPLINTER_PRETRAINED_MODEL_ARCHIVE_LIST,
            SplinterForQuestionAnswering,
            SplinterLayer,
            SplinterModel,
            SplinterPreTrainedModel,
        )
        from .models.squeezebert import (
            SQUEEZEBERT_PRETRAINED_MODEL_ARCHIVE_LIST,
            SqueezeBertForMaskedLM,
            SqueezeBertForMultipleChoice,
            SqueezeBertForQuestionAnswering,
            SqueezeBertForSequenceClassification,
            SqueezeBertForTokenClassification,
            SqueezeBertModel,
            SqueezeBertModule,
            SqueezeBertPreTrainedModel,
        )
        from .models.swin import (
            SWIN_PRETRAINED_MODEL_ARCHIVE_LIST,
            SwinForImageClassification,
            SwinForMaskedImageModeling,
            SwinModel,
            SwinPreTrainedModel,
        )
        from .models.t5 import (
            T5_PRETRAINED_MODEL_ARCHIVE_LIST,
            T5EncoderModel,
            T5ForConditionalGeneration,
            T5Model,
            T5PreTrainedModel,
            load_tf_weights_in_t5,
        )
        from .models.transfo_xl import (
            TRANSFO_XL_PRETRAINED_MODEL_ARCHIVE_LIST,
            AdaptiveEmbedding,
            TransfoXLForSequenceClassification,
            TransfoXLLMHeadModel,
            TransfoXLModel,
            TransfoXLPreTrainedModel,
            load_tf_weights_in_transfo_xl,
        )
        from .models.trocr import TROCR_PRETRAINED_MODEL_ARCHIVE_LIST, TrOCRForCausalLM, TrOCRPreTrainedModel
        from .models.unispeech import (
            UNISPEECH_PRETRAINED_MODEL_ARCHIVE_LIST,
            UniSpeechForCTC,
            UniSpeechForPreTraining,
            UniSpeechForSequenceClassification,
            UniSpeechModel,
            UniSpeechPreTrainedModel,
        )
        from .models.unispeech_sat import (
            UNISPEECH_SAT_PRETRAINED_MODEL_ARCHIVE_LIST,
            UniSpeechSatForAudioFrameClassification,
            UniSpeechSatForCTC,
            UniSpeechSatForPreTraining,
            UniSpeechSatForSequenceClassification,
            UniSpeechSatForXVector,
            UniSpeechSatModel,
            UniSpeechSatPreTrainedModel,
        )
        from .models.vilt import (
            VILT_PRETRAINED_MODEL_ARCHIVE_LIST,
            ViltForImageAndTextRetrieval,
            ViltForImagesAndTextClassification,
            ViltForMaskedLM,
            ViltForQuestionAnswering,
            ViltLayer,
            ViltModel,
            ViltPreTrainedModel,
        )
        from .models.vision_encoder_decoder import VisionEncoderDecoderModel
        from .models.vision_text_dual_encoder import VisionTextDualEncoderModel
        from .models.visual_bert import (
            VISUAL_BERT_PRETRAINED_MODEL_ARCHIVE_LIST,
            VisualBertForMultipleChoice,
            VisualBertForPreTraining,
            VisualBertForQuestionAnswering,
            VisualBertForRegionToPhraseAlignment,
            VisualBertForVisualReasoning,
            VisualBertLayer,
            VisualBertModel,
            VisualBertPreTrainedModel,
        )
        from .models.vit import (
            VIT_PRETRAINED_MODEL_ARCHIVE_LIST,
            ViTForImageClassification,
            ViTForMaskedImageModeling,
            ViTModel,
            ViTPreTrainedModel,
        )
        from .models.vit_mae import (
            VIT_MAE_PRETRAINED_MODEL_ARCHIVE_LIST,
            ViTMAEForPreTraining,
            ViTMAELayer,
            ViTMAEModel,
            ViTMAEPreTrainedModel,
        )
        from .models.wav2vec2 import (
            WAV_2_VEC_2_PRETRAINED_MODEL_ARCHIVE_LIST,
            Wav2Vec2ForAudioFrameClassification,
            Wav2Vec2ForCTC,
            Wav2Vec2ForMaskedLM,
            Wav2Vec2ForPreTraining,
            Wav2Vec2ForSequenceClassification,
            Wav2Vec2ForXVector,
            Wav2Vec2Model,
            Wav2Vec2PreTrainedModel,
        )
        from .models.wavlm import (
            WAVLM_PRETRAINED_MODEL_ARCHIVE_LIST,
            WavLMForAudioFrameClassification,
            WavLMForCTC,
            WavLMForSequenceClassification,
            WavLMForXVector,
            WavLMModel,
            WavLMPreTrainedModel,
        )
        from .models.xglm import XGLM_PRETRAINED_MODEL_ARCHIVE_LIST, XGLMForCausalLM, XGLMModel, XGLMPreTrainedModel
        from .models.xlm import (
            XLM_PRETRAINED_MODEL_ARCHIVE_LIST,
            XLMForMultipleChoice,
            XLMForQuestionAnswering,
            XLMForQuestionAnsweringSimple,
            XLMForSequenceClassification,
            XLMForTokenClassification,
            XLMModel,
            XLMPreTrainedModel,
            XLMWithLMHeadModel,
        )
        from .models.xlm_prophetnet import (
            XLM_PROPHETNET_PRETRAINED_MODEL_ARCHIVE_LIST,
            XLMProphetNetDecoder,
            XLMProphetNetEncoder,
            XLMProphetNetForCausalLM,
            XLMProphetNetForConditionalGeneration,
            XLMProphetNetModel,
        )
        from .models.xlm_roberta import (
            XLM_ROBERTA_PRETRAINED_MODEL_ARCHIVE_LIST,
            XLMRobertaForCausalLM,
            XLMRobertaForMaskedLM,
            XLMRobertaForMultipleChoice,
            XLMRobertaForQuestionAnswering,
            XLMRobertaForSequenceClassification,
            XLMRobertaForTokenClassification,
            XLMRobertaModel,
        )
        from .models.xlm_roberta_xl import (
            XLM_ROBERTA_XL_PRETRAINED_MODEL_ARCHIVE_LIST,
            XLMRobertaXLForCausalLM,
            XLMRobertaXLForMaskedLM,
            XLMRobertaXLForMultipleChoice,
            XLMRobertaXLForQuestionAnswering,
            XLMRobertaXLForSequenceClassification,
            XLMRobertaXLForTokenClassification,
            XLMRobertaXLModel,
            XLMRobertaXLPreTrainedModel,
        )
        from .models.xlnet import (
            XLNET_PRETRAINED_MODEL_ARCHIVE_LIST,
            XLNetForMultipleChoice,
            XLNetForQuestionAnswering,
            XLNetForQuestionAnsweringSimple,
            XLNetForSequenceClassification,
            XLNetForTokenClassification,
            XLNetLMHeadModel,
            XLNetModel,
            XLNetPreTrainedModel,
            load_tf_weights_in_xlnet,
        )
        from .models.yoso import (
            YOSO_PRETRAINED_MODEL_ARCHIVE_LIST,
            YosoForMaskedLM,
            YosoForMultipleChoice,
            YosoForQuestionAnswering,
            YosoForSequenceClassification,
            YosoForTokenClassification,
            YosoLayer,
            YosoModel,
            YosoPreTrainedModel,
        )

        # Optimization
        from .optimization import (
            Adafactor,
            AdamW,
            get_constant_schedule,
            get_constant_schedule_with_warmup,
            get_cosine_schedule_with_warmup,
            get_cosine_with_hard_restarts_schedule_with_warmup,
            get_linear_schedule_with_warmup,
            get_polynomial_decay_schedule_with_warmup,
            get_scheduler,
        )

        # Trainer
        from .trainer import Trainer
        from .trainer_pt_utils import torch_distributed_zero_first
        from .trainer_seq2seq import Seq2SeqTrainer
    else:
        from .utils.dummy_pt_objects import *

    # TensorFlow
    if is_tf_available():

        from .benchmark.benchmark_args_tf import TensorFlowBenchmarkArguments

        # Benchmarks
        from .benchmark.benchmark_tf import TensorFlowBenchmark
        from .generation_tf_logits_process import (
            TFLogitsProcessor,
            TFLogitsProcessorList,
            TFMinLengthLogitsProcessor,
            TFNoBadWordsLogitsProcessor,
            TFNoRepeatNGramLogitsProcessor,
            TFRepetitionPenaltyLogitsProcessor,
        )
        from .generation_tf_utils import tf_top_k_top_p_filtering
        from .keras_callbacks import KerasMetricCallback, PushToHubCallback
        from .modeling_tf_layoutlm import (
            TF_LAYOUTLM_PRETRAINED_MODEL_ARCHIVE_LIST,
            TFLayoutLMForMaskedLM,
            TFLayoutLMForSequenceClassification,
            TFLayoutLMForTokenClassification,
            TFLayoutLMMainLayer,
            TFLayoutLMModel,
            TFLayoutLMPreTrainedModel,
        )
        from .modeling_tf_utils import TFPreTrainedModel, TFSequenceSummary, TFSharedEmbeddings, shape_list
        from .models.albert import (
            TF_ALBERT_PRETRAINED_MODEL_ARCHIVE_LIST,
            TFAlbertForMaskedLM,
            TFAlbertForMultipleChoice,
            TFAlbertForPreTraining,
            TFAlbertForQuestionAnswering,
            TFAlbertForSequenceClassification,
            TFAlbertForTokenClassification,
            TFAlbertMainLayer,
            TFAlbertModel,
            TFAlbertPreTrainedModel,
        )
        from .models.auto import (
            TF_MODEL_FOR_CAUSAL_LM_MAPPING,
            TF_MODEL_FOR_IMAGE_CLASSIFICATION_MAPPING,
            TF_MODEL_FOR_MASKED_LM_MAPPING,
            TF_MODEL_FOR_MULTIPLE_CHOICE_MAPPING,
            TF_MODEL_FOR_NEXT_SENTENCE_PREDICTION_MAPPING,
            TF_MODEL_FOR_PRETRAINING_MAPPING,
            TF_MODEL_FOR_QUESTION_ANSWERING_MAPPING,
            TF_MODEL_FOR_SEQ_TO_SEQ_CAUSAL_LM_MAPPING,
            TF_MODEL_FOR_SEQUENCE_CLASSIFICATION_MAPPING,
            TF_MODEL_FOR_SPEECH_SEQ_2_SEQ_MAPPING,
            TF_MODEL_FOR_TABLE_QUESTION_ANSWERING_MAPPING,
            TF_MODEL_FOR_TOKEN_CLASSIFICATION_MAPPING,
            TF_MODEL_FOR_VISION_2_SEQ_MAPPING,
            TF_MODEL_MAPPING,
            TF_MODEL_WITH_LM_HEAD_MAPPING,
            TFAutoModel,
            TFAutoModelForCausalLM,
            TFAutoModelForImageClassification,
            TFAutoModelForMaskedLM,
            TFAutoModelForMultipleChoice,
            TFAutoModelForPreTraining,
            TFAutoModelForQuestionAnswering,
            TFAutoModelForSeq2SeqLM,
            TFAutoModelForSequenceClassification,
            TFAutoModelForSpeechSeq2Seq,
            TFAutoModelForTableQuestionAnswering,
            TFAutoModelForTokenClassification,
            TFAutoModelForVision2Seq,
            TFAutoModelWithLMHead,
        )
        from .models.bart import TFBartForConditionalGeneration, TFBartModel, TFBartPretrainedModel
        from .models.bert import (
            TF_BERT_PRETRAINED_MODEL_ARCHIVE_LIST,
            TFBertEmbeddings,
            TFBertForMaskedLM,
            TFBertForMultipleChoice,
            TFBertForNextSentencePrediction,
            TFBertForPreTraining,
            TFBertForQuestionAnswering,
            TFBertForSequenceClassification,
            TFBertForTokenClassification,
            TFBertLMHeadModel,
            TFBertMainLayer,
            TFBertModel,
            TFBertPreTrainedModel,
        )
        from .models.blenderbot import (
            TFBlenderbotForConditionalGeneration,
            TFBlenderbotModel,
            TFBlenderbotPreTrainedModel,
        )
        from .models.blenderbot_small import (
            TFBlenderbotSmallForConditionalGeneration,
            TFBlenderbotSmallModel,
            TFBlenderbotSmallPreTrainedModel,
        )
        from .models.camembert import (
            TF_CAMEMBERT_PRETRAINED_MODEL_ARCHIVE_LIST,
            TFCamembertForMaskedLM,
            TFCamembertForMultipleChoice,
            TFCamembertForQuestionAnswering,
            TFCamembertForSequenceClassification,
            TFCamembertForTokenClassification,
            TFCamembertModel,
        )
        from .models.clip import (
            TF_CLIP_PRETRAINED_MODEL_ARCHIVE_LIST,
            TFCLIPModel,
            TFCLIPPreTrainedModel,
            TFCLIPTextModel,
            TFCLIPVisionModel,
        )
        from .models.convbert import (
            TF_CONVBERT_PRETRAINED_MODEL_ARCHIVE_LIST,
            TFConvBertForMaskedLM,
            TFConvBertForMultipleChoice,
            TFConvBertForQuestionAnswering,
            TFConvBertForSequenceClassification,
            TFConvBertForTokenClassification,
            TFConvBertLayer,
            TFConvBertModel,
            TFConvBertPreTrainedModel,
        )
        from .models.ctrl import (
            TF_CTRL_PRETRAINED_MODEL_ARCHIVE_LIST,
            TFCTRLForSequenceClassification,
            TFCTRLLMHeadModel,
            TFCTRLModel,
            TFCTRLPreTrainedModel,
        )
        from .models.deberta import (
            TF_DEBERTA_PRETRAINED_MODEL_ARCHIVE_LIST,
            TFDebertaForMaskedLM,
            TFDebertaForQuestionAnswering,
            TFDebertaForSequenceClassification,
            TFDebertaForTokenClassification,
            TFDebertaModel,
            TFDebertaPreTrainedModel,
        )
        from .models.deberta_v2 import (
            TF_DEBERTA_V2_PRETRAINED_MODEL_ARCHIVE_LIST,
            TFDebertaV2ForMaskedLM,
            TFDebertaV2ForQuestionAnswering,
            TFDebertaV2ForSequenceClassification,
            TFDebertaV2ForTokenClassification,
            TFDebertaV2Model,
            TFDebertaV2PreTrainedModel,
        )
        from .models.distilbert import (
            TF_DISTILBERT_PRETRAINED_MODEL_ARCHIVE_LIST,
            TFDistilBertForMaskedLM,
            TFDistilBertForMultipleChoice,
            TFDistilBertForQuestionAnswering,
            TFDistilBertForSequenceClassification,
            TFDistilBertForTokenClassification,
            TFDistilBertMainLayer,
            TFDistilBertModel,
            TFDistilBertPreTrainedModel,
        )
        from .models.dpr import (
            TF_DPR_CONTEXT_ENCODER_PRETRAINED_MODEL_ARCHIVE_LIST,
            TF_DPR_QUESTION_ENCODER_PRETRAINED_MODEL_ARCHIVE_LIST,
            TF_DPR_READER_PRETRAINED_MODEL_ARCHIVE_LIST,
            TFDPRContextEncoder,
            TFDPRPretrainedContextEncoder,
            TFDPRPretrainedQuestionEncoder,
            TFDPRPretrainedReader,
            TFDPRQuestionEncoder,
            TFDPRReader,
        )
        from .models.electra import (
            TF_ELECTRA_PRETRAINED_MODEL_ARCHIVE_LIST,
            TFElectraForMaskedLM,
            TFElectraForMultipleChoice,
            TFElectraForPreTraining,
            TFElectraForQuestionAnswering,
            TFElectraForSequenceClassification,
            TFElectraForTokenClassification,
            TFElectraModel,
            TFElectraPreTrainedModel,
        )
        from .models.encoder_decoder import TFEncoderDecoderModel
        from .models.flaubert import (
            TF_FLAUBERT_PRETRAINED_MODEL_ARCHIVE_LIST,
            TFFlaubertForMultipleChoice,
            TFFlaubertForQuestionAnsweringSimple,
            TFFlaubertForSequenceClassification,
            TFFlaubertForTokenClassification,
            TFFlaubertModel,
            TFFlaubertPreTrainedModel,
            TFFlaubertWithLMHeadModel,
        )
        from .models.funnel import (
            TF_FUNNEL_PRETRAINED_MODEL_ARCHIVE_LIST,
            TFFunnelBaseModel,
            TFFunnelForMaskedLM,
            TFFunnelForMultipleChoice,
            TFFunnelForPreTraining,
            TFFunnelForQuestionAnswering,
            TFFunnelForSequenceClassification,
            TFFunnelForTokenClassification,
            TFFunnelModel,
            TFFunnelPreTrainedModel,
        )
        from .models.gpt2 import (
            TF_GPT2_PRETRAINED_MODEL_ARCHIVE_LIST,
            TFGPT2DoubleHeadsModel,
            TFGPT2ForSequenceClassification,
            TFGPT2LMHeadModel,
            TFGPT2MainLayer,
            TFGPT2Model,
            TFGPT2PreTrainedModel,
        )
        from .models.hubert import (
            TF_HUBERT_PRETRAINED_MODEL_ARCHIVE_LIST,
            TFHubertForCTC,
            TFHubertModel,
            TFHubertPreTrainedModel,
        )
        from .models.led import TFLEDForConditionalGeneration, TFLEDModel, TFLEDPreTrainedModel
        from .models.longformer import (
            TF_LONGFORMER_PRETRAINED_MODEL_ARCHIVE_LIST,
            TFLongformerForMaskedLM,
            TFLongformerForMultipleChoice,
            TFLongformerForQuestionAnswering,
            TFLongformerForSequenceClassification,
            TFLongformerForTokenClassification,
            TFLongformerModel,
            TFLongformerPreTrainedModel,
            TFLongformerSelfAttention,
        )
        from .models.lxmert import (
            TF_LXMERT_PRETRAINED_MODEL_ARCHIVE_LIST,
            TFLxmertForPreTraining,
            TFLxmertMainLayer,
            TFLxmertModel,
            TFLxmertPreTrainedModel,
            TFLxmertVisualFeatureEncoder,
        )
        from .models.marian import TFMarianModel, TFMarianMTModel, TFMarianPreTrainedModel
        from .models.mbart import TFMBartForConditionalGeneration, TFMBartModel, TFMBartPreTrainedModel
        from .models.mobilebert import (
            TF_MOBILEBERT_PRETRAINED_MODEL_ARCHIVE_LIST,
            TFMobileBertForMaskedLM,
            TFMobileBertForMultipleChoice,
            TFMobileBertForNextSentencePrediction,
            TFMobileBertForPreTraining,
            TFMobileBertForQuestionAnswering,
            TFMobileBertForSequenceClassification,
            TFMobileBertForTokenClassification,
            TFMobileBertMainLayer,
            TFMobileBertModel,
            TFMobileBertPreTrainedModel,
        )
        from .models.mpnet import (
            TF_MPNET_PRETRAINED_MODEL_ARCHIVE_LIST,
            TFMPNetForMaskedLM,
            TFMPNetForMultipleChoice,
            TFMPNetForQuestionAnswering,
            TFMPNetForSequenceClassification,
            TFMPNetForTokenClassification,
            TFMPNetMainLayer,
            TFMPNetModel,
            TFMPNetPreTrainedModel,
        )
        from .models.mt5 import TFMT5EncoderModel, TFMT5ForConditionalGeneration, TFMT5Model
        from .models.openai import (
            TF_OPENAI_GPT_PRETRAINED_MODEL_ARCHIVE_LIST,
            TFOpenAIGPTDoubleHeadsModel,
            TFOpenAIGPTForSequenceClassification,
            TFOpenAIGPTLMHeadModel,
            TFOpenAIGPTMainLayer,
            TFOpenAIGPTModel,
            TFOpenAIGPTPreTrainedModel,
        )
        from .models.pegasus import TFPegasusForConditionalGeneration, TFPegasusModel, TFPegasusPreTrainedModel
        from .models.rag import TFRagModel, TFRagPreTrainedModel, TFRagSequenceForGeneration, TFRagTokenForGeneration
        from .models.rembert import (
            TF_REMBERT_PRETRAINED_MODEL_ARCHIVE_LIST,
            TFRemBertForCausalLM,
            TFRemBertForMaskedLM,
            TFRemBertForMultipleChoice,
            TFRemBertForQuestionAnswering,
            TFRemBertForSequenceClassification,
            TFRemBertForTokenClassification,
            TFRemBertLayer,
            TFRemBertModel,
            TFRemBertPreTrainedModel,
        )
        from .models.roberta import (
            TF_ROBERTA_PRETRAINED_MODEL_ARCHIVE_LIST,
            TFRobertaForCausalLM,
            TFRobertaForMaskedLM,
            TFRobertaForMultipleChoice,
            TFRobertaForQuestionAnswering,
            TFRobertaForSequenceClassification,
            TFRobertaForTokenClassification,
            TFRobertaMainLayer,
            TFRobertaModel,
            TFRobertaPreTrainedModel,
        )
        from .models.roformer import (
            TF_ROFORMER_PRETRAINED_MODEL_ARCHIVE_LIST,
            TFRoFormerForCausalLM,
            TFRoFormerForMaskedLM,
            TFRoFormerForMultipleChoice,
            TFRoFormerForQuestionAnswering,
            TFRoFormerForSequenceClassification,
            TFRoFormerForTokenClassification,
            TFRoFormerLayer,
            TFRoFormerModel,
            TFRoFormerPreTrainedModel,
        )
        from .models.speech_to_text import (
            TF_SPEECH_TO_TEXT_PRETRAINED_MODEL_ARCHIVE_LIST,
            TFSpeech2TextForConditionalGeneration,
            TFSpeech2TextModel,
            TFSpeech2TextPreTrainedModel,
        )
        from .models.t5 import (
            TF_T5_PRETRAINED_MODEL_ARCHIVE_LIST,
            TFT5EncoderModel,
            TFT5ForConditionalGeneration,
            TFT5Model,
            TFT5PreTrainedModel,
        )
        from .models.tapas import (
            TF_TAPAS_PRETRAINED_MODEL_ARCHIVE_LIST,
            TFTapasForMaskedLM,
            TFTapasForQuestionAnswering,
            TFTapasForSequenceClassification,
            TFTapasModel,
            TFTapasPreTrainedModel,
        )
        from .models.transfo_xl import (
            TF_TRANSFO_XL_PRETRAINED_MODEL_ARCHIVE_LIST,
            TFAdaptiveEmbedding,
            TFTransfoXLForSequenceClassification,
            TFTransfoXLLMHeadModel,
            TFTransfoXLMainLayer,
            TFTransfoXLModel,
            TFTransfoXLPreTrainedModel,
        )
        from .models.vision_encoder_decoder import TFVisionEncoderDecoderModel
        from .models.vit import TFViTForImageClassification, TFViTModel, TFViTPreTrainedModel
        from .models.wav2vec2 import (
            TF_WAV_2_VEC_2_PRETRAINED_MODEL_ARCHIVE_LIST,
            TFWav2Vec2ForCTC,
            TFWav2Vec2Model,
            TFWav2Vec2PreTrainedModel,
        )
        from .models.xlm import (
            TF_XLM_PRETRAINED_MODEL_ARCHIVE_LIST,
            TFXLMForMultipleChoice,
            TFXLMForQuestionAnsweringSimple,
            TFXLMForSequenceClassification,
            TFXLMForTokenClassification,
            TFXLMMainLayer,
            TFXLMModel,
            TFXLMPreTrainedModel,
            TFXLMWithLMHeadModel,
        )
        from .models.xlm_roberta import (
            TF_XLM_ROBERTA_PRETRAINED_MODEL_ARCHIVE_LIST,
            TFXLMRobertaForMaskedLM,
            TFXLMRobertaForMultipleChoice,
            TFXLMRobertaForQuestionAnswering,
            TFXLMRobertaForSequenceClassification,
            TFXLMRobertaForTokenClassification,
            TFXLMRobertaModel,
        )
        from .models.xlnet import (
            TF_XLNET_PRETRAINED_MODEL_ARCHIVE_LIST,
            TFXLNetForMultipleChoice,
            TFXLNetForQuestionAnsweringSimple,
            TFXLNetForSequenceClassification,
            TFXLNetForTokenClassification,
            TFXLNetLMHeadModel,
            TFXLNetMainLayer,
            TFXLNetModel,
            TFXLNetPreTrainedModel,
        )

        # Optimization
        from .optimization_tf import AdamWeightDecay, GradientAccumulator, WarmUp, create_optimizer

        # Trainer
        from .trainer_tf import TFTrainer

    else:
        # Import the same objects as dummies to get them in the namespace.
        # They will raise an import error if the user tries to instantiate / use them.
        from .utils.dummy_tf_objects import *

    if is_flax_available():

        from .generation_flax_logits_process import (
            FlaxForcedBOSTokenLogitsProcessor,
            FlaxForcedEOSTokenLogitsProcessor,
            FlaxLogitsProcessor,
            FlaxLogitsProcessorList,
            FlaxLogitsWarper,
            FlaxMinLengthLogitsProcessor,
            FlaxTemperatureLogitsWarper,
            FlaxTopKLogitsWarper,
            FlaxTopPLogitsWarper,
        )
        from .modeling_flax_utils import FlaxPreTrainedModel
        from .models.albert import (
            FlaxAlbertForMaskedLM,
            FlaxAlbertForMultipleChoice,
            FlaxAlbertForPreTraining,
            FlaxAlbertForQuestionAnswering,
            FlaxAlbertForSequenceClassification,
            FlaxAlbertForTokenClassification,
            FlaxAlbertModel,
            FlaxAlbertPreTrainedModel,
        )
        from .models.auto import (
            FLAX_MODEL_FOR_CAUSAL_LM_MAPPING,
            FLAX_MODEL_FOR_IMAGE_CLASSIFICATION_MAPPING,
            FLAX_MODEL_FOR_MASKED_LM_MAPPING,
            FLAX_MODEL_FOR_MULTIPLE_CHOICE_MAPPING,
            FLAX_MODEL_FOR_NEXT_SENTENCE_PREDICTION_MAPPING,
            FLAX_MODEL_FOR_PRETRAINING_MAPPING,
            FLAX_MODEL_FOR_QUESTION_ANSWERING_MAPPING,
            FLAX_MODEL_FOR_SEQ_TO_SEQ_CAUSAL_LM_MAPPING,
            FLAX_MODEL_FOR_SEQUENCE_CLASSIFICATION_MAPPING,
            FLAX_MODEL_FOR_TOKEN_CLASSIFICATION_MAPPING,
            FLAX_MODEL_FOR_VISION_2_SEQ_MAPPING,
            FLAX_MODEL_MAPPING,
            FlaxAutoModel,
            FlaxAutoModelForCausalLM,
            FlaxAutoModelForImageClassification,
            FlaxAutoModelForMaskedLM,
            FlaxAutoModelForMultipleChoice,
            FlaxAutoModelForNextSentencePrediction,
            FlaxAutoModelForPreTraining,
            FlaxAutoModelForQuestionAnswering,
            FlaxAutoModelForSeq2SeqLM,
            FlaxAutoModelForSequenceClassification,
            FlaxAutoModelForTokenClassification,
            FlaxAutoModelForVision2Seq,
        )
        from .models.bart import (
            FlaxBartForConditionalGeneration,
            FlaxBartForQuestionAnswering,
            FlaxBartForSequenceClassification,
            FlaxBartModel,
            FlaxBartPreTrainedModel,
        )
        from .models.beit import (
            FlaxBeitForImageClassification,
            FlaxBeitForMaskedImageModeling,
            FlaxBeitModel,
            FlaxBeitPreTrainedModel,
        )
        from .models.bert import (
            FlaxBertForMaskedLM,
            FlaxBertForMultipleChoice,
            FlaxBertForNextSentencePrediction,
            FlaxBertForPreTraining,
            FlaxBertForQuestionAnswering,
            FlaxBertForSequenceClassification,
            FlaxBertForTokenClassification,
            FlaxBertModel,
            FlaxBertPreTrainedModel,
        )
        from .models.big_bird import (
            FlaxBigBirdForMaskedLM,
            FlaxBigBirdForMultipleChoice,
            FlaxBigBirdForPreTraining,
            FlaxBigBirdForQuestionAnswering,
            FlaxBigBirdForSequenceClassification,
            FlaxBigBirdForTokenClassification,
            FlaxBigBirdModel,
            FlaxBigBirdPreTrainedModel,
        )
        from .models.blenderbot import (
            FlaxBlenderbotForConditionalGeneration,
            FlaxBlenderbotModel,
            FlaxBlenderbotPreTrainedModel,
        )
        from .models.blenderbot_small import (
            FlaxBlenderbotSmallForConditionalGeneration,
            FlaxBlenderbotSmallModel,
            FlaxBlenderbotSmallPreTrainedModel,
        )
        from .models.clip import (
            FlaxCLIPModel,
            FlaxCLIPPreTrainedModel,
            FlaxCLIPTextModel,
            FlaxCLIPTextPreTrainedModel,
            FlaxCLIPVisionModel,
            FlaxCLIPVisionPreTrainedModel,
        )
        from .models.distilbert import (
            FlaxDistilBertForMaskedLM,
            FlaxDistilBertForMultipleChoice,
            FlaxDistilBertForQuestionAnswering,
            FlaxDistilBertForSequenceClassification,
            FlaxDistilBertForTokenClassification,
            FlaxDistilBertModel,
            FlaxDistilBertPreTrainedModel,
        )
        from .models.electra import (
            FlaxElectraForMaskedLM,
            FlaxElectraForMultipleChoice,
            FlaxElectraForPreTraining,
            FlaxElectraForQuestionAnswering,
            FlaxElectraForSequenceClassification,
            FlaxElectraForTokenClassification,
            FlaxElectraModel,
            FlaxElectraPreTrainedModel,
        )
        from .models.encoder_decoder import FlaxEncoderDecoderModel
        from .models.gpt2 import FlaxGPT2LMHeadModel, FlaxGPT2Model, FlaxGPT2PreTrainedModel
        from .models.gpt_neo import FlaxGPTNeoForCausalLM, FlaxGPTNeoModel, FlaxGPTNeoPreTrainedModel
        from .models.gptj import FlaxGPTJForCausalLM, FlaxGPTJModel, FlaxGPTJPreTrainedModel
        from .models.marian import FlaxMarianModel, FlaxMarianMTModel, FlaxMarianPreTrainedModel
        from .models.mbart import (
            FlaxMBartForConditionalGeneration,
            FlaxMBartForQuestionAnswering,
            FlaxMBartForSequenceClassification,
            FlaxMBartModel,
            FlaxMBartPreTrainedModel,
        )
        from .models.mt5 import FlaxMT5ForConditionalGeneration, FlaxMT5Model
        from .models.pegasus import FlaxPegasusForConditionalGeneration, FlaxPegasusModel, FlaxPegasusPreTrainedModel
        from .models.roberta import (
            FlaxRobertaForMaskedLM,
            FlaxRobertaForMultipleChoice,
            FlaxRobertaForQuestionAnswering,
            FlaxRobertaForSequenceClassification,
            FlaxRobertaForTokenClassification,
            FlaxRobertaModel,
            FlaxRobertaPreTrainedModel,
        )
        from .models.roformer import (
            FlaxRoFormerForMaskedLM,
            FlaxRoFormerForMultipleChoice,
            FlaxRoFormerForQuestionAnswering,
            FlaxRoFormerForSequenceClassification,
            FlaxRoFormerForTokenClassification,
            FlaxRoFormerModel,
            FlaxRoFormerPreTrainedModel,
        )
        from .models.t5 import FlaxT5ForConditionalGeneration, FlaxT5Model, FlaxT5PreTrainedModel
        from .models.vision_encoder_decoder import FlaxVisionEncoderDecoderModel
        from .models.vision_text_dual_encoder import FlaxVisionTextDualEncoderModel
        from .models.vit import FlaxViTForImageClassification, FlaxViTModel, FlaxViTPreTrainedModel
        from .models.wav2vec2 import (
            FlaxWav2Vec2ForCTC,
            FlaxWav2Vec2ForPreTraining,
            FlaxWav2Vec2Model,
            FlaxWav2Vec2PreTrainedModel,
        )
        from .models.xglm import FlaxXGLMForCausalLM, FlaxXGLMModel, FlaxXGLMPreTrainedModel
    else:
        # Import the same objects as dummies to get them in the namespace.
        # They will raise an import error if the user tries to instantiate / use them.
        from .utils.dummy_flax_objects import *

else:
    import sys

    sys.modules[__name__] = _LazyModule(
        __name__,
        globals()["__file__"],
        _import_structure,
        module_spec=__spec__,
        extra_objects={"__version__": __version__},
    )


if not is_tf_available() and not is_torch_available() and not is_flax_available():
    logger.warning(
        "None of PyTorch, TensorFlow >= 2.0, or Flax have been found. "
        "Models won't be available and only tokenizers, configuration "
        "and file/data utilities can be used."
    )<|MERGE_RESOLUTION|>--- conflicted
+++ resolved
@@ -264,10 +264,7 @@
     "models.pegasus": ["PEGASUS_PRETRAINED_CONFIG_ARCHIVE_MAP", "PegasusConfig", "PegasusTokenizer"],
     "models.perceiver": ["PERCEIVER_PRETRAINED_CONFIG_ARCHIVE_MAP", "PerceiverConfig", "PerceiverTokenizer"],
     "models.phobert": ["PhobertTokenizer"],
-<<<<<<< HEAD
-=======
     "models.plbart": ["PLBART_PRETRAINED_CONFIG_ARCHIVE_MAP", "PLBartConfig"],
->>>>>>> 2c2a31ff
     "models.poolformer": ["POOLFORMER_PRETRAINED_CONFIG_ARCHIVE_MAP", "PoolFormerConfig"],
     "models.prophetnet": ["PROPHETNET_PRETRAINED_CONFIG_ARCHIVE_MAP", "ProphetNetConfig", "ProphetNetTokenizer"],
     "models.qdqbert": ["QDQBERT_PRETRAINED_CONFIG_ARCHIVE_MAP", "QDQBertConfig"],
@@ -1234,8 +1231,6 @@
             "PerceiverPreTrainedModel",
         ]
     )
-<<<<<<< HEAD
-=======
     _import_structure["models.plbart"].extend(
         [
             "PLBART_PRETRAINED_MODEL_ARCHIVE_LIST",
@@ -1246,7 +1241,6 @@
             "PLBartPreTrainedModel",
         ]
     )
->>>>>>> 2c2a31ff
     _import_structure["models.poolformer"].extend(
         [
             "POOLFORMER_PRETRAINED_MODEL_ARCHIVE_LIST",
@@ -2527,10 +2521,7 @@
     from .models.pegasus import PEGASUS_PRETRAINED_CONFIG_ARCHIVE_MAP, PegasusConfig, PegasusTokenizer
     from .models.perceiver import PERCEIVER_PRETRAINED_CONFIG_ARCHIVE_MAP, PerceiverConfig, PerceiverTokenizer
     from .models.phobert import PhobertTokenizer
-<<<<<<< HEAD
-=======
     from .models.plbart import PLBART_PRETRAINED_CONFIG_ARCHIVE_MAP, PLBartConfig
->>>>>>> 2c2a31ff
     from .models.poolformer import POOLFORMER_PRETRAINED_CONFIG_ARCHIVE_MAP, PoolFormerConfig
     from .models.prophetnet import PROPHETNET_PRETRAINED_CONFIG_ARCHIVE_MAP, ProphetNetConfig, ProphetNetTokenizer
     from .models.qdqbert import QDQBERT_PRETRAINED_CONFIG_ARCHIVE_MAP, QDQBertConfig
@@ -3333,8 +3324,6 @@
             PerceiverModel,
             PerceiverPreTrainedModel,
         )
-<<<<<<< HEAD
-=======
         from .models.plbart import (
             PLBART_PRETRAINED_MODEL_ARCHIVE_LIST,
             PLBartForCausalLM,
@@ -3343,7 +3332,6 @@
             PLBartModel,
             PLBartPreTrainedModel,
         )
->>>>>>> 2c2a31ff
         from .models.poolformer import (
             POOLFORMER_PRETRAINED_MODEL_ARCHIVE_LIST,
             PoolFormerForImageClassification,
