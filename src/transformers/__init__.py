# flake8: noqa
# There's no way to ignore "F401 '...' imported but unused" warnings in this
# module, but to preserve other warnings. So, don't check this module at all.

# Copyright 2020 The HuggingFace Team. All rights reserved.
#
# Licensed under the Apache License, Version 2.0 (the "License");
# you may not use this file except in compliance with the License.
# You may obtain a copy of the License at
#
#     http://www.apache.org/licenses/LICENSE-2.0
#
# Unless required by applicable law or agreed to in writing, software
# distributed under the License is distributed on an "AS IS" BASIS,
# WITHOUT WARRANTIES OR CONDITIONS OF ANY KIND, either express or implied.
# See the License for the specific language governing permissions and
# limitations under the License.

# When adding a new object to this init, remember to add it twice: once inside the `_import_structure` dictionary and
# once inside the `if TYPE_CHECKING` branch. The `TYPE_CHECKING` should have import statements as usual, but they are
# only there for type checking. The `_import_structure` is a dictionary submodule to list of object names, and is used
# to defer the actual importing for when the objects are requested. This way `import transformers` provides the names
# in the namespace without actually importing anything (and especially none of the backends).

__version__ = "4.5.0.dev0"

# Work around to update TensorFlow's absl.logging threshold which alters the
# default Python logging output behavior when present.
# see: https://github.com/abseil/abseil-py/issues/99
# and: https://github.com/tensorflow/tensorflow/issues/26691#issuecomment-500369493
try:
    import absl.logging
except ImportError:
    pass
else:
    absl.logging.set_verbosity("info")
    absl.logging.set_stderrthreshold("info")
    absl.logging._warn_preinit_stderr = False

from typing import TYPE_CHECKING

# Check the dependencies satisfy the minimal versions required.
from . import dependency_versions_check
from .file_utils import (
    _BaseLazyModule,
    is_flax_available,
    is_sentencepiece_available,
    is_tf_available,
    is_tokenizers_available,
    is_torch_available,
)
from .utils import logging


logger = logging.get_logger(__name__)  # pylint: disable=invalid-name


# Base objects, independent of any specific backend
_import_structure = {
    "configuration_utils": ["PretrainedConfig"],
    "data": [
        "DataProcessor",
        "InputExample",
        "InputFeatures",
        "SingleSentenceClassificationProcessor",
        "SquadExample",
        "SquadFeatures",
        "SquadV1Processor",
        "SquadV2Processor",
        "glue_compute_metrics",
        "glue_convert_examples_to_features",
        "glue_output_modes",
        "glue_processors",
        "glue_tasks_num_labels",
        "squad_convert_examples_to_features",
        "xnli_compute_metrics",
        "xnli_output_modes",
        "xnli_processors",
        "xnli_tasks_num_labels",
    ],
    "feature_extraction_sequence_utils": ["BatchFeature", "SequenceFeatureExtractor"],
    "file_utils": [
        "CONFIG_NAME",
        "MODEL_CARD_NAME",
        "PYTORCH_PRETRAINED_BERT_CACHE",
        "PYTORCH_TRANSFORMERS_CACHE",
        "SPIECE_UNDERLINE",
        "TF2_WEIGHTS_NAME",
        "TF_WEIGHTS_NAME",
        "TRANSFORMERS_CACHE",
        "WEIGHTS_NAME",
        "TensorType",
        "add_end_docstrings",
        "add_start_docstrings",
        "cached_path",
        "is_apex_available",
        "is_datasets_available",
        "is_faiss_available",
        "is_flax_available",
        "is_psutil_available",
        "is_py3nvml_available",
        "is_sentencepiece_available",
        "is_sklearn_available",
        "is_tf_available",
        "is_tokenizers_available",
        "is_torch_available",
        "is_torch_tpu_available",
    ],
    "hf_argparser": ["HfArgumentParser"],
    "integrations": [
        "is_comet_available",
        "is_optuna_available",
        "is_ray_available",
        "is_ray_tune_available",
        "is_tensorboard_available",
        "is_wandb_available",
    ],
    "modelcard": ["ModelCard"],
    "modeling_tf_pytorch_utils": [
        "convert_tf_weight_name_to_pt_weight_name",
        "load_pytorch_checkpoint_in_tf2_model",
        "load_pytorch_model_in_tf2_model",
        "load_pytorch_weights_in_tf2_model",
        "load_tf2_checkpoint_in_pytorch_model",
        "load_tf2_model_in_pytorch_model",
        "load_tf2_weights_in_pytorch_model",
    ],
    # Models
<<<<<<< HEAD
    "models.wav2vec2": [
        "WAV_2_VEC_2_PRETRAINED_CONFIG_ARCHIVE_MAP",
        "Wav2Vec2Config",
        "Wav2Vec2CTCTokenizer",
        "Wav2Vec2Tokenizer",
        "Wav2Vec2FeatureExtractor",
        "Wav2Vec2Processor",
    ],
    "models.m2m_100": ["M2M_100_PRETRAINED_CONFIG_ARCHIVE_MAP", "M2M100Config", "M2M100Tokenizer"],
    "models.speech_to_text": [
        "SPEECH_TO_TEXT_PRETRAINED_CONFIG_ARCHIVE_MAP",
        "Speech2TextConfig",
        "Speech2TextFeatureExtractor",
    ],
    "models.big_bird": ["BIG_BIRD_PRETRAINED_CONFIG_ARCHIVE_MAP", "BigBirdConfig", "BigBirdTokenizer"],
    "models.convbert": ["CONVBERT_PRETRAINED_CONFIG_ARCHIVE_MAP", "ConvBertConfig", "ConvBertTokenizer"],
=======
    "models": [],
>>>>>>> 0f226f78
    "models.albert": ["ALBERT_PRETRAINED_CONFIG_ARCHIVE_MAP", "AlbertConfig"],
    "models.auto": [
        "ALL_PRETRAINED_CONFIG_ARCHIVE_MAP",
        "CONFIG_MAPPING",
        "MODEL_NAMES_MAPPING",
        "TOKENIZER_MAPPING",
        "AutoConfig",
        "AutoTokenizer",
    ],
    "models.bart": ["BartConfig", "BartTokenizer"],
    "models.barthez": [],
    "models.bert": [
        "BERT_PRETRAINED_CONFIG_ARCHIVE_MAP",
        "BasicTokenizer",
        "BertConfig",
        "BertTokenizer",
        "WordpieceTokenizer",
    ],
    "models.bert_generation": ["BertGenerationConfig"],
    "models.bert_japanese": ["BertJapaneseTokenizer", "CharacterTokenizer", "MecabTokenizer"],
    "models.bertweet": ["BertweetTokenizer"],
    "models.blenderbot": ["BLENDERBOT_PRETRAINED_CONFIG_ARCHIVE_MAP", "BlenderbotConfig", "BlenderbotTokenizer"],
    "models.blenderbot_small": [
        "BLENDERBOT_SMALL_PRETRAINED_CONFIG_ARCHIVE_MAP",
        "BlenderbotSmallConfig",
        "BlenderbotSmallTokenizer",
    ],
    "models.camembert": ["CAMEMBERT_PRETRAINED_CONFIG_ARCHIVE_MAP", "CamembertConfig"],
    "models.convbert": ["CONVBERT_PRETRAINED_CONFIG_ARCHIVE_MAP", "ConvBertConfig", "ConvBertTokenizer"],
    "models.ctrl": ["CTRL_PRETRAINED_CONFIG_ARCHIVE_MAP", "CTRLConfig", "CTRLTokenizer"],
    "models.deberta": ["DEBERTA_PRETRAINED_CONFIG_ARCHIVE_MAP", "DebertaConfig", "DebertaTokenizer"],
    "models.deberta_v2": ["DEBERTA_V2_PRETRAINED_CONFIG_ARCHIVE_MAP", "DebertaV2Config"],
    "models.distilbert": ["DISTILBERT_PRETRAINED_CONFIG_ARCHIVE_MAP", "DistilBertConfig", "DistilBertTokenizer"],
    "models.dpr": [
        "DPR_PRETRAINED_CONFIG_ARCHIVE_MAP",
        "DPRConfig",
        "DPRContextEncoderTokenizer",
        "DPRQuestionEncoderTokenizer",
        "DPRReaderOutput",
        "DPRReaderTokenizer",
    ],
    "models.electra": ["ELECTRA_PRETRAINED_CONFIG_ARCHIVE_MAP", "ElectraConfig", "ElectraTokenizer"],
    "models.encoder_decoder": ["EncoderDecoderConfig"],
    "models.flaubert": ["FLAUBERT_PRETRAINED_CONFIG_ARCHIVE_MAP", "FlaubertConfig", "FlaubertTokenizer"],
    "models.fsmt": ["FSMT_PRETRAINED_CONFIG_ARCHIVE_MAP", "FSMTConfig", "FSMTTokenizer"],
    "models.funnel": ["FUNNEL_PRETRAINED_CONFIG_ARCHIVE_MAP", "FunnelConfig", "FunnelTokenizer"],
    "models.gpt2": ["GPT2_PRETRAINED_CONFIG_ARCHIVE_MAP", "GPT2Config", "GPT2Tokenizer"],
    "models.herbert": ["HerbertTokenizer"],
    "models.ibert": ["IBERT_PRETRAINED_CONFIG_ARCHIVE_MAP", "IBertConfig"],
    "models.layoutlm": ["LAYOUTLM_PRETRAINED_CONFIG_ARCHIVE_MAP", "LayoutLMConfig", "LayoutLMTokenizer"],
    "models.led": ["LED_PRETRAINED_CONFIG_ARCHIVE_MAP", "LEDConfig", "LEDTokenizer"],
    "models.longformer": ["LONGFORMER_PRETRAINED_CONFIG_ARCHIVE_MAP", "LongformerConfig", "LongformerTokenizer"],
    "models.lxmert": ["LXMERT_PRETRAINED_CONFIG_ARCHIVE_MAP", "LxmertConfig", "LxmertTokenizer"],
    "models.m2m_100": ["M2M_100_PRETRAINED_CONFIG_ARCHIVE_MAP", "M2M100Config"],
    "models.marian": ["MarianConfig"],
    "models.mbart": ["MBartConfig"],
    "models.mmbt": ["MMBTConfig"],
    "models.mobilebert": ["MOBILEBERT_PRETRAINED_CONFIG_ARCHIVE_MAP", "MobileBertConfig", "MobileBertTokenizer"],
    "models.mpnet": ["MPNET_PRETRAINED_CONFIG_ARCHIVE_MAP", "MPNetConfig", "MPNetTokenizer"],
    "models.mt5": ["MT5Config"],
    "models.openai": ["OPENAI_GPT_PRETRAINED_CONFIG_ARCHIVE_MAP", "OpenAIGPTConfig", "OpenAIGPTTokenizer"],
    "models.pegasus": ["PegasusConfig"],
    "models.phobert": ["PhobertTokenizer"],
    "models.prophetnet": ["PROPHETNET_PRETRAINED_CONFIG_ARCHIVE_MAP", "ProphetNetConfig", "ProphetNetTokenizer"],
    "models.rag": ["RagConfig", "RagRetriever", "RagTokenizer"],
    "models.reformer": ["REFORMER_PRETRAINED_CONFIG_ARCHIVE_MAP", "ReformerConfig"],
    "models.retribert": ["RETRIBERT_PRETRAINED_CONFIG_ARCHIVE_MAP", "RetriBertConfig", "RetriBertTokenizer"],
    "models.roberta": ["ROBERTA_PRETRAINED_CONFIG_ARCHIVE_MAP", "RobertaConfig", "RobertaTokenizer"],
    "models.speech_to_text": [
        "SPEECH_TO_TEXT_PRETRAINED_CONFIG_ARCHIVE_MAP",
        "Speech2TextConfig",
        "Speech2TextFeatureExtractor",
    ],
    "models.squeezebert": ["SQUEEZEBERT_PRETRAINED_CONFIG_ARCHIVE_MAP", "SqueezeBertConfig", "SqueezeBertTokenizer"],
    "models.t5": ["T5_PRETRAINED_CONFIG_ARCHIVE_MAP", "T5Config"],
    "models.tapas": ["TAPAS_PRETRAINED_CONFIG_ARCHIVE_MAP", "TapasConfig", "TapasTokenizer"],
    "models.transfo_xl": [
        "TRANSFO_XL_PRETRAINED_CONFIG_ARCHIVE_MAP",
        "TransfoXLConfig",
        "TransfoXLCorpus",
        "TransfoXLTokenizer",
    ],
    "models.wav2vec2": [
        "WAV_2_VEC_2_PRETRAINED_CONFIG_ARCHIVE_MAP",
        "Wav2Vec2Config",
        "Wav2Vec2CTCTokenizer",
        "Wav2Vec2FeatureExtractor",
        "Wav2Vec2Processor",
        "Wav2Vec2Tokenizer",
    ],
    "models.xlm": ["XLM_PRETRAINED_CONFIG_ARCHIVE_MAP", "XLMConfig", "XLMTokenizer"],
    "models.xlm_prophetnet": ["XLM_PROPHETNET_PRETRAINED_CONFIG_ARCHIVE_MAP", "XLMProphetNetConfig"],
    "models.xlm_roberta": ["XLM_ROBERTA_PRETRAINED_CONFIG_ARCHIVE_MAP", "XLMRobertaConfig"],
    "models.xlnet": ["XLNET_PRETRAINED_CONFIG_ARCHIVE_MAP", "XLNetConfig"],
    "pipelines": [
        "Conversation",
        "ConversationalPipeline",
        "CsvPipelineDataFormat",
        "FeatureExtractionPipeline",
        "FillMaskPipeline",
        "JsonPipelineDataFormat",
        "NerPipeline",
        "PipedPipelineDataFormat",
        "Pipeline",
        "PipelineDataFormat",
        "QuestionAnsweringPipeline",
        "SummarizationPipeline",
        "TableQuestionAnsweringPipeline",
        "Text2TextGenerationPipeline",
        "TextClassificationPipeline",
        "TextGenerationPipeline",
        "TokenClassificationPipeline",
        "TranslationPipeline",
        "ZeroShotClassificationPipeline",
        "pipeline",
    ],
    "tokenization_utils": ["PreTrainedTokenizer"],
    "tokenization_utils_base": [
        "AddedToken",
        "BatchEncoding",
        "CharSpan",
        "PreTrainedTokenizerBase",
        "SpecialTokensMixin",
        "TokenSpan",
    ],
    "trainer_callback": [
        "DefaultFlowCallback",
        "EarlyStoppingCallback",
        "PrinterCallback",
        "ProgressCallback",
        "TrainerCallback",
        "TrainerControl",
        "TrainerState",
    ],
    "trainer_utils": ["EvalPrediction", "IntervalStrategy", "SchedulerType", "set_seed"],
    "training_args": ["TrainingArguments"],
    "training_args_seq2seq": ["Seq2SeqTrainingArguments"],
    "training_args_tf": ["TFTrainingArguments"],
    "utils": ["logging"],
}

# sentencepiece-backed objects
if is_sentencepiece_available():
    _import_structure["models.albert"].append("AlbertTokenizer")
    _import_structure["models.barthez"].append("BarthezTokenizer")
    _import_structure["models.bert_generation"].append("BertGenerationTokenizer")
    _import_structure["models.camembert"].append("CamembertTokenizer")
    _import_structure["models.deberta_v2"].append("DebertaV2Tokenizer")
    _import_structure["models.m2m_100"].append("M2M100Tokenizer")
    _import_structure["models.marian"].append("MarianTokenizer")
    _import_structure["models.mbart"].append("MBartTokenizer")
    _import_structure["models.mbart"].append("MBart50Tokenizer")
    _import_structure["models.mt5"].append("MT5Tokenizer")
    _import_structure["models.pegasus"].append("PegasusTokenizer")
    _import_structure["models.reformer"].append("ReformerTokenizer")
    _import_structure["models.speech_to_text"].append("Speech2TextTokenizer")
    _import_structure["models.speech_to_text"].append("Speech2TextProcessor")
    _import_structure["models.t5"].append("T5Tokenizer")
    _import_structure["models.xlm_prophetnet"].append("XLMProphetNetTokenizer")
    _import_structure["models.xlm_roberta"].append("XLMRobertaTokenizer")
    _import_structure["models.xlnet"].append("XLNetTokenizer")
else:
    from .utils import dummy_sentencepiece_objects

    _import_structure["utils.dummy_sentencepiece_objects"] = [
        name for name in dir(dummy_sentencepiece_objects) if not name.startswith("_")
    ]

# tokenziers-backed objects
if is_tokenizers_available():
    # Fast tokenizers
    _import_structure["models.big_bird"].append("BigBirdTokenizerFast")
    _import_structure["models.convbert"].append("ConvBertTokenizerFast")
    _import_structure["models.albert"].append("AlbertTokenizerFast")
    _import_structure["models.bart"].append("BartTokenizerFast")
    _import_structure["models.barthez"].append("BarthezTokenizerFast")
    _import_structure["models.bert"].append("BertTokenizerFast")
    _import_structure["models.camembert"].append("CamembertTokenizerFast")
    _import_structure["models.distilbert"].append("DistilBertTokenizerFast")
    _import_structure["models.dpr"].extend(
        ["DPRContextEncoderTokenizerFast", "DPRQuestionEncoderTokenizerFast", "DPRReaderTokenizerFast"]
    )
    _import_structure["models.electra"].append("ElectraTokenizerFast")
    _import_structure["models.funnel"].append("FunnelTokenizerFast")
    _import_structure["models.gpt2"].append("GPT2TokenizerFast")
    _import_structure["models.herbert"].append("HerbertTokenizerFast")
    _import_structure["models.layoutlm"].append("LayoutLMTokenizerFast")
    _import_structure["models.led"].append("LEDTokenizerFast")
    _import_structure["models.longformer"].append("LongformerTokenizerFast")
    _import_structure["models.lxmert"].append("LxmertTokenizerFast")
    _import_structure["models.mbart"].append("MBartTokenizerFast")
    _import_structure["models.mbart"].append("MBart50TokenizerFast")
    _import_structure["models.mobilebert"].append("MobileBertTokenizerFast")
    _import_structure["models.mpnet"].append("MPNetTokenizerFast")
    _import_structure["models.mt5"].append("MT5TokenizerFast")
    _import_structure["models.openai"].append("OpenAIGPTTokenizerFast")
    _import_structure["models.pegasus"].append("PegasusTokenizerFast")
    _import_structure["models.reformer"].append("ReformerTokenizerFast")
    _import_structure["models.retribert"].append("RetriBertTokenizerFast")
    _import_structure["models.roberta"].append("RobertaTokenizerFast")
    _import_structure["models.squeezebert"].append("SqueezeBertTokenizerFast")
    _import_structure["models.t5"].append("T5TokenizerFast")
    _import_structure["models.xlm_roberta"].append("XLMRobertaTokenizerFast")
    _import_structure["models.xlnet"].append("XLNetTokenizerFast")
    _import_structure["tokenization_utils_fast"] = ["PreTrainedTokenizerFast"]

    if is_sentencepiece_available():
        _import_structure["convert_slow_tokenizer"] = ["SLOW_TO_FAST_CONVERTERS", "convert_slow_tokenizer"]
else:
    from .utils import dummy_tokenizers_objects

    _import_structure["utils.dummy_tokenizers_objects"] = [
        name for name in dir(dummy_tokenizers_objects) if not name.startswith("_")
    ]

# PyTorch-backed objects
if is_torch_available():
    _import_structure["benchmark.benchmark"] = ["PyTorchBenchmark"]
    _import_structure["benchmark.benchmark_args"] = ["PyTorchBenchmarkArguments"]
    _import_structure["data.data_collator"] = [
        "DataCollator",
        "DataCollatorForLanguageModeling",
        "DataCollatorForPermutationLanguageModeling",
        "DataCollatorForSeq2Seq",
        "DataCollatorForSOP",
        "DataCollatorForTokenClassification",
        "DataCollatorForWholeWordMask",
        "DataCollatorWithPadding",
        "default_data_collator",
    ]
    _import_structure["data.datasets"] = [
        "GlueDataset",
        "GlueDataTrainingArguments",
        "LineByLineTextDataset",
        "LineByLineWithRefDataset",
        "LineByLineWithSOPTextDataset",
        "SquadDataset",
        "SquadDataTrainingArguments",
        "TextDataset",
        "TextDatasetForNextSentencePrediction",
    ]
    _import_structure["generation_beam_search"] = ["BeamScorer", "BeamSearchScorer"]
    _import_structure["generation_logits_process"] = [
        "HammingDiversityLogitsProcessor",
        "LogitsProcessor",
        "LogitsProcessorList",
        "LogitsWarper",
        "MinLengthLogitsProcessor",
        "NoBadWordsLogitsProcessor",
        "NoRepeatNGramLogitsProcessor",
        "PrefixConstrainedLogitsProcessor",
        "RepetitionPenaltyLogitsProcessor",
        "TemperatureLogitsWarper",
        "TopKLogitsWarper",
        "TopPLogitsWarper",
    ]
    _import_structure["generation_stopping_criteria"] = [
        "MaxLengthCriteria",
        "MaxTimeCriteria",
        "StoppingCriteria",
        "StoppingCriteriaList",
    ]
    _import_structure["generation_utils"] = ["top_k_top_p_filtering"]
    _import_structure["modeling_utils"] = ["Conv1D", "PreTrainedModel", "apply_chunking_to_forward", "prune_layer"]
    # PyTorch models structure
<<<<<<< HEAD
    _import_structure["models.big_bird"].extend(
        [
            "BIG_BIRD_PRETRAINED_MODEL_ARCHIVE_LIST",
            "BigBirdForMaskedLM",
            "BigBirdForCausalLM",
            "BigBirdForMultipleChoice",
            "BigBirdForQuestionAnswering",
            "BigBirdForSequenceClassification",
            "BigBirdForTokenClassification",
            "BigBirdLayer",
            "BigBirdModel",
            "BigBirdForPreTraining",
            "BigBirdPreTrainedModel",
            "load_tf_weights_in_big_bird",
        ]
    )
    _import_structure["models.speech_to_text"].extend(
        [
            "SPEECH_TO_TEXT_PRETRAINED_MODEL_ARCHIVE_LIST",
            "Speech2TextForConditionalGeneration",
            "Speech2TextModel",
        ]
    )

    _import_structure["models.wav2vec2"].extend(
        [
            "WAV_2_VEC_2_PRETRAINED_MODEL_ARCHIVE_LIST",
            "Wav2Vec2ForCTC",
            "Wav2Vec2ForMaskedLM",
            "Wav2Vec2Model",
            "Wav2Vec2PreTrainedModel",
        ]
    )
    _import_structure["models.m2m_100"].extend(
        [
            "M2M_100_PRETRAINED_MODEL_ARCHIVE_LIST",
            "M2M100ForConditionalGeneration",
            "M2M100Model",
        ]
    )

    _import_structure["models.convbert"].extend(
        [
            "CONVBERT_PRETRAINED_MODEL_ARCHIVE_LIST",
            "ConvBertForMaskedLM",
            "ConvBertForMultipleChoice",
            "ConvBertForQuestionAnswering",
            "ConvBertForSequenceClassification",
            "ConvBertForTokenClassification",
            "ConvBertLayer",
            "ConvBertModel",
            "ConvBertPreTrainedModel",
            "load_tf_weights_in_convbert",
        ]
    )
=======
>>>>>>> 0f226f78
    _import_structure["models.albert"].extend(
        [
            "ALBERT_PRETRAINED_MODEL_ARCHIVE_LIST",
            "AlbertForMaskedLM",
            "AlbertForMultipleChoice",
            "AlbertForPreTraining",
            "AlbertForQuestionAnswering",
            "AlbertForSequenceClassification",
            "AlbertForTokenClassification",
            "AlbertModel",
            "AlbertPreTrainedModel",
            "load_tf_weights_in_albert",
        ]
    )
    _import_structure["models.auto"].extend(
        [
            "MODEL_FOR_CAUSAL_LM_MAPPING",
            "MODEL_FOR_MASKED_LM_MAPPING",
            "MODEL_FOR_MULTIPLE_CHOICE_MAPPING",
            "MODEL_FOR_NEXT_SENTENCE_PREDICTION_MAPPING",
            "MODEL_FOR_PRETRAINING_MAPPING",
            "MODEL_FOR_QUESTION_ANSWERING_MAPPING",
            "MODEL_FOR_SEQ_TO_SEQ_CAUSAL_LM_MAPPING",
            "MODEL_FOR_SEQUENCE_CLASSIFICATION_MAPPING",
            "MODEL_FOR_TABLE_QUESTION_ANSWERING_MAPPING",
            "MODEL_FOR_TOKEN_CLASSIFICATION_MAPPING",
            "MODEL_MAPPING",
            "MODEL_WITH_LM_HEAD_MAPPING",
            "AutoModel",
            "AutoModelForCausalLM",
            "AutoModelForMaskedLM",
            "AutoModelForMultipleChoice",
            "AutoModelForNextSentencePrediction",
            "AutoModelForPreTraining",
            "AutoModelForQuestionAnswering",
            "AutoModelForSeq2SeqLM",
            "AutoModelForSequenceClassification",
            "AutoModelForTableQuestionAnswering",
            "AutoModelForTokenClassification",
            "AutoModelWithLMHead",
        ]
    )
    _import_structure["models.bart"].extend(
        [
            "BART_PRETRAINED_MODEL_ARCHIVE_LIST",
            "BartForCausalLM",
            "BartForConditionalGeneration",
            "BartForQuestionAnswering",
            "BartForSequenceClassification",
            "BartModel",
            "BartPretrainedModel",
            "PretrainedBartModel",
        ]
    )
    _import_structure["models.bert"].extend(
        [
            "BERT_PRETRAINED_MODEL_ARCHIVE_LIST",
            "BertForMaskedLM",
            "BertForMultipleChoice",
            "BertForNextSentencePrediction",
            "BertForPreTraining",
            "BertForQuestionAnswering",
            "BertForSequenceClassification",
            "BertForTokenClassification",
            "BertLayer",
            "BertLMHeadModel",
            "BertModel",
            "BertPreTrainedModel",
            "load_tf_weights_in_bert",
        ]
    )
    _import_structure["models.bert_generation"].extend(
        [
            "BertGenerationDecoder",
            "BertGenerationEncoder",
            "load_tf_weights_in_bert_generation",
        ]
    )
    _import_structure["models.blenderbot"].extend(
        [
            "BLENDERBOT_PRETRAINED_MODEL_ARCHIVE_LIST",
            "BlenderbotForCausalLM",
            "BlenderbotForConditionalGeneration",
            "BlenderbotModel",
        ]
    )
    _import_structure["models.blenderbot_small"].extend(
        [
            "BLENDERBOT_SMALL_PRETRAINED_MODEL_ARCHIVE_LIST",
            "BlenderbotSmallForCausalLM",
            "BlenderbotSmallForConditionalGeneration",
            "BlenderbotSmallModel",
        ]
    )
    _import_structure["models.camembert"].extend(
        [
            "CAMEMBERT_PRETRAINED_MODEL_ARCHIVE_LIST",
            "CamembertForCausalLM",
            "CamembertForMaskedLM",
            "CamembertForMultipleChoice",
            "CamembertForQuestionAnswering",
            "CamembertForSequenceClassification",
            "CamembertForTokenClassification",
            "CamembertModel",
        ]
    )
    _import_structure["models.convbert"].extend(
        [
            "CONVBERT_PRETRAINED_MODEL_ARCHIVE_LIST",
            "ConvBertForMaskedLM",
            "ConvBertForMultipleChoice",
            "ConvBertForQuestionAnswering",
            "ConvBertForSequenceClassification",
            "ConvBertForTokenClassification",
            "ConvBertLayer",
            "ConvBertModel",
            "ConvBertPreTrainedModel",
            "load_tf_weights_in_convbert",
        ]
    )
    _import_structure["models.ctrl"].extend(
        [
            "CTRL_PRETRAINED_MODEL_ARCHIVE_LIST",
            "CTRLForSequenceClassification",
            "CTRLLMHeadModel",
            "CTRLModel",
            "CTRLPreTrainedModel",
        ]
    )
    _import_structure["models.deberta"].extend(
        [
            "DEBERTA_PRETRAINED_MODEL_ARCHIVE_LIST",
            "DebertaForMaskedLM",
            "DebertaForQuestionAnswering",
            "DebertaForSequenceClassification",
            "DebertaForTokenClassification",
            "DebertaModel",
            "DebertaPreTrainedModel",
        ]
    )
    _import_structure["models.deberta_v2"].extend(
        [
            "DEBERTA_V2_PRETRAINED_MODEL_ARCHIVE_LIST",
            "DebertaV2ForMaskedLM",
            "DebertaV2ForQuestionAnswering",
            "DebertaV2ForSequenceClassification",
            "DebertaV2ForTokenClassification",
            "DebertaV2Model",
            "DebertaV2PreTrainedModel",
        ]
    )
    _import_structure["models.distilbert"].extend(
        [
            "DISTILBERT_PRETRAINED_MODEL_ARCHIVE_LIST",
            "DistilBertForMaskedLM",
            "DistilBertForMultipleChoice",
            "DistilBertForQuestionAnswering",
            "DistilBertForSequenceClassification",
            "DistilBertForTokenClassification",
            "DistilBertModel",
            "DistilBertPreTrainedModel",
        ]
    )
    _import_structure["models.dpr"].extend(
        [
            "DPR_CONTEXT_ENCODER_PRETRAINED_MODEL_ARCHIVE_LIST",
            "DPR_QUESTION_ENCODER_PRETRAINED_MODEL_ARCHIVE_LIST",
            "DPR_READER_PRETRAINED_MODEL_ARCHIVE_LIST",
            "DPRContextEncoder",
            "DPRPretrainedContextEncoder",
            "DPRPretrainedQuestionEncoder",
            "DPRPretrainedReader",
            "DPRQuestionEncoder",
            "DPRReader",
        ]
    )
    _import_structure["models.electra"].extend(
        [
            "ELECTRA_PRETRAINED_MODEL_ARCHIVE_LIST",
            "ElectraForMaskedLM",
            "ElectraForMultipleChoice",
            "ElectraForPreTraining",
            "ElectraForQuestionAnswering",
            "ElectraForSequenceClassification",
            "ElectraForTokenClassification",
            "ElectraModel",
            "ElectraPreTrainedModel",
            "load_tf_weights_in_electra",
        ]
    )
    _import_structure["models.encoder_decoder"].append("EncoderDecoderModel")
    _import_structure["models.flaubert"].extend(
        [
            "FLAUBERT_PRETRAINED_MODEL_ARCHIVE_LIST",
            "FlaubertForMultipleChoice",
            "FlaubertForQuestionAnswering",
            "FlaubertForQuestionAnsweringSimple",
            "FlaubertForSequenceClassification",
            "FlaubertForTokenClassification",
            "FlaubertModel",
            "FlaubertWithLMHeadModel",
        ]
    )
    _import_structure["models.fsmt"].extend(["FSMTForConditionalGeneration", "FSMTModel", "PretrainedFSMTModel"])
    _import_structure["models.funnel"].extend(
        [
            "FUNNEL_PRETRAINED_MODEL_ARCHIVE_LIST",
            "FunnelBaseModel",
            "FunnelForMaskedLM",
            "FunnelForMultipleChoice",
            "FunnelForPreTraining",
            "FunnelForQuestionAnswering",
            "FunnelForSequenceClassification",
            "FunnelForTokenClassification",
            "FunnelModel",
            "load_tf_weights_in_funnel",
        ]
    )
    _import_structure["models.gpt2"].extend(
        [
            "GPT2_PRETRAINED_MODEL_ARCHIVE_LIST",
            "GPT2DoubleHeadsModel",
            "GPT2ForSequenceClassification",
            "GPT2LMHeadModel",
            "GPT2Model",
            "GPT2PreTrainedModel",
            "load_tf_weights_in_gpt2",
        ]
    )
    _import_structure["models.ibert"].extend(
        [
            "IBERT_PRETRAINED_MODEL_ARCHIVE_LIST",
            "IBertForMaskedLM",
            "IBertForMultipleChoice",
            "IBertForQuestionAnswering",
            "IBertForSequenceClassification",
            "IBertForTokenClassification",
            "IBertModel",
            "IBertPreTrainedModel",
        ]
    )
    _import_structure["models.layoutlm"].extend(
        [
            "LAYOUTLM_PRETRAINED_MODEL_ARCHIVE_LIST",
            "LayoutLMForMaskedLM",
            "LayoutLMForSequenceClassification",
            "LayoutLMForTokenClassification",
            "LayoutLMModel",
        ]
    )
    _import_structure["models.led"].extend(
        [
            "LED_PRETRAINED_MODEL_ARCHIVE_LIST",
            "LEDForConditionalGeneration",
            "LEDForQuestionAnswering",
            "LEDForSequenceClassification",
            "LEDModel",
        ]
    )
    _import_structure["models.longformer"].extend(
        [
            "LONGFORMER_PRETRAINED_MODEL_ARCHIVE_LIST",
            "LongformerForMaskedLM",
            "LongformerForMultipleChoice",
            "LongformerForQuestionAnswering",
            "LongformerForSequenceClassification",
            "LongformerForTokenClassification",
            "LongformerModel",
            "LongformerSelfAttention",
        ]
    )
    _import_structure["models.lxmert"].extend(
        [
            "LxmertEncoder",
            "LxmertForPreTraining",
            "LxmertForQuestionAnswering",
            "LxmertModel",
            "LxmertPreTrainedModel",
            "LxmertVisualFeatureEncoder",
            "LxmertXLayer",
        ]
    )
    _import_structure["models.m2m_100"].extend(
        [
            "M2M_100_PRETRAINED_MODEL_ARCHIVE_LIST",
            "M2M100ForConditionalGeneration",
            "M2M100Model",
        ]
    )
    _import_structure["models.marian"].extend(["MarianForCausalLM", "MarianModel", "MarianMTModel"])
    _import_structure["models.mbart"].extend(
        [
            "MBartForCausalLM",
            "MBartForConditionalGeneration",
            "MBartForQuestionAnswering",
            "MBartForSequenceClassification",
            "MBartModel",
        ]
    )
    _import_structure["models.mmbt"].extend(["MMBTForClassification", "MMBTModel", "ModalEmbeddings"])
    _import_structure["models.mobilebert"].extend(
        [
            "MOBILEBERT_PRETRAINED_MODEL_ARCHIVE_LIST",
            "MobileBertForMaskedLM",
            "MobileBertForMultipleChoice",
            "MobileBertForNextSentencePrediction",
            "MobileBertForPreTraining",
            "MobileBertForQuestionAnswering",
            "MobileBertForSequenceClassification",
            "MobileBertForTokenClassification",
            "MobileBertLayer",
            "MobileBertModel",
            "MobileBertPreTrainedModel",
            "load_tf_weights_in_mobilebert",
        ]
    )
    _import_structure["models.mpnet"].extend(
        [
            "MPNET_PRETRAINED_MODEL_ARCHIVE_LIST",
            "MPNetForMaskedLM",
            "MPNetForMultipleChoice",
            "MPNetForQuestionAnswering",
            "MPNetForSequenceClassification",
            "MPNetForTokenClassification",
            "MPNetLayer",
            "MPNetModel",
            "MPNetPreTrainedModel",
        ]
    )
    _import_structure["models.mt5"].extend(["MT5EncoderModel", "MT5ForConditionalGeneration", "MT5Model"])
    _import_structure["models.openai"].extend(
        [
            "OPENAI_GPT_PRETRAINED_MODEL_ARCHIVE_LIST",
            "OpenAIGPTDoubleHeadsModel",
            "OpenAIGPTForSequenceClassification",
            "OpenAIGPTLMHeadModel",
            "OpenAIGPTModel",
            "OpenAIGPTPreTrainedModel",
            "load_tf_weights_in_openai_gpt",
        ]
    )
    _import_structure["models.pegasus"].extend(
        ["PegasusForCausalLM", "PegasusForConditionalGeneration", "PegasusModel"]
    )
    _import_structure["models.prophetnet"].extend(
        [
            "PROPHETNET_PRETRAINED_MODEL_ARCHIVE_LIST",
            "ProphetNetDecoder",
            "ProphetNetEncoder",
            "ProphetNetForCausalLM",
            "ProphetNetForConditionalGeneration",
            "ProphetNetModel",
            "ProphetNetPreTrainedModel",
        ]
    )
    _import_structure["models.rag"].extend(["RagModel", "RagSequenceForGeneration", "RagTokenForGeneration"])
    _import_structure["models.reformer"].extend(
        [
            "REFORMER_PRETRAINED_MODEL_ARCHIVE_LIST",
            "ReformerAttention",
            "ReformerForMaskedLM",
            "ReformerForQuestionAnswering",
            "ReformerForSequenceClassification",
            "ReformerLayer",
            "ReformerModel",
            "ReformerModelWithLMHead",
        ]
    )
    _import_structure["models.retribert"].extend(
        ["RETRIBERT_PRETRAINED_MODEL_ARCHIVE_LIST", "RetriBertModel", "RetriBertPreTrainedModel"]
    )
    _import_structure["models.roberta"].extend(
        [
            "ROBERTA_PRETRAINED_MODEL_ARCHIVE_LIST",
            "RobertaForCausalLM",
            "RobertaForMaskedLM",
            "RobertaForMultipleChoice",
            "RobertaForQuestionAnswering",
            "RobertaForSequenceClassification",
            "RobertaForTokenClassification",
            "RobertaModel",
        ]
    )
    _import_structure["models.speech_to_text"].extend(
        [
            "SPEECH_TO_TEXT_PRETRAINED_MODEL_ARCHIVE_LIST",
            "Speech2TextForConditionalGeneration",
            "Speech2TextModel",
        ]
    )
    _import_structure["models.squeezebert"].extend(
        [
            "SQUEEZEBERT_PRETRAINED_MODEL_ARCHIVE_LIST",
            "SqueezeBertForMaskedLM",
            "SqueezeBertForMultipleChoice",
            "SqueezeBertForQuestionAnswering",
            "SqueezeBertForSequenceClassification",
            "SqueezeBertForTokenClassification",
            "SqueezeBertModel",
            "SqueezeBertModule",
            "SqueezeBertPreTrainedModel",
        ]
    )
    _import_structure["models.t5"].extend(
        [
            "T5_PRETRAINED_MODEL_ARCHIVE_LIST",
            "T5EncoderModel",
            "T5ForConditionalGeneration",
            "T5Model",
            "T5PreTrainedModel",
            "load_tf_weights_in_t5",
        ]
    )
    _import_structure["models.tapas"].extend(
        [
            "TAPAS_PRETRAINED_MODEL_ARCHIVE_LIST",
            "TapasForMaskedLM",
            "TapasForQuestionAnswering",
            "TapasForSequenceClassification",
            "TapasModel",
        ]
    )
    _import_structure["models.transfo_xl"].extend(
        [
            "TRANSFO_XL_PRETRAINED_MODEL_ARCHIVE_LIST",
            "AdaptiveEmbedding",
            "TransfoXLForSequenceClassification",
            "TransfoXLLMHeadModel",
            "TransfoXLModel",
            "TransfoXLPreTrainedModel",
            "load_tf_weights_in_transfo_xl",
        ]
    )
    _import_structure["models.wav2vec2"].extend(
        [
            "WAV_2_VEC_2_PRETRAINED_MODEL_ARCHIVE_LIST",
            "Wav2Vec2ForCTC",
            "Wav2Vec2ForMaskedLM",
            "Wav2Vec2Model",
            "Wav2Vec2PreTrainedModel",
        ]
    )
    _import_structure["models.xlm"].extend(
        [
            "XLM_PRETRAINED_MODEL_ARCHIVE_LIST",
            "XLMForMultipleChoice",
            "XLMForQuestionAnswering",
            "XLMForQuestionAnsweringSimple",
            "XLMForSequenceClassification",
            "XLMForTokenClassification",
            "XLMModel",
            "XLMPreTrainedModel",
            "XLMWithLMHeadModel",
        ]
    )
    _import_structure["models.xlm_prophetnet"].extend(
        [
            "XLM_PROPHETNET_PRETRAINED_MODEL_ARCHIVE_LIST",
            "XLMProphetNetDecoder",
            "XLMProphetNetEncoder",
            "XLMProphetNetForCausalLM",
            "XLMProphetNetForConditionalGeneration",
            "XLMProphetNetModel",
        ]
    )
    _import_structure["models.xlm_roberta"].extend(
        [
            "XLM_ROBERTA_PRETRAINED_MODEL_ARCHIVE_LIST",
            "XLMRobertaForCausalLM",
            "XLMRobertaForMaskedLM",
            "XLMRobertaForMultipleChoice",
            "XLMRobertaForQuestionAnswering",
            "XLMRobertaForSequenceClassification",
            "XLMRobertaForTokenClassification",
            "XLMRobertaModel",
        ]
    )
    _import_structure["models.xlnet"].extend(
        [
            "XLNET_PRETRAINED_MODEL_ARCHIVE_LIST",
            "XLNetForMultipleChoice",
            "XLNetForQuestionAnswering",
            "XLNetForQuestionAnsweringSimple",
            "XLNetForSequenceClassification",
            "XLNetForTokenClassification",
            "XLNetLMHeadModel",
            "XLNetModel",
            "XLNetPreTrainedModel",
            "load_tf_weights_in_xlnet",
        ]
    )
    _import_structure["optimization"] = [
        "Adafactor",
        "AdamW",
        "get_constant_schedule",
        "get_constant_schedule_with_warmup",
        "get_cosine_schedule_with_warmup",
        "get_cosine_with_hard_restarts_schedule_with_warmup",
        "get_linear_schedule_with_warmup",
        "get_polynomial_decay_schedule_with_warmup",
        "get_scheduler",
    ]
    _import_structure["trainer"] = ["Trainer"]
    _import_structure["trainer_pt_utils"] = ["torch_distributed_zero_first"]
    _import_structure["trainer_seq2seq"] = ["Seq2SeqTrainer"]
else:
    from .utils import dummy_pt_objects

    _import_structure["utils.dummy_pt_objects"] = [name for name in dir(dummy_pt_objects) if not name.startswith("_")]

# TensorFlow-backed objects
if is_tf_available():
    _import_structure["benchmark.benchmark_args_tf"] = ["TensorFlowBenchmarkArguments"]
    _import_structure["benchmark.benchmark_tf"] = ["TensorFlowBenchmark"]
    _import_structure["generation_tf_utils"] = ["tf_top_k_top_p_filtering"]
    _import_structure["modeling_tf_utils"] = [
        "TFPreTrainedModel",
        "TFSequenceSummary",
        "TFSharedEmbeddings",
        "shape_list",
    ]
    # TensorFlow models structure
    _import_structure["models.albert"].extend(
        [
            "TF_ALBERT_PRETRAINED_MODEL_ARCHIVE_LIST",
            "TFAlbertForMaskedLM",
            "TFAlbertForMultipleChoice",
            "TFAlbertForPreTraining",
            "TFAlbertForQuestionAnswering",
            "TFAlbertForSequenceClassification",
            "TFAlbertForTokenClassification",
            "TFAlbertMainLayer",
            "TFAlbertModel",
            "TFAlbertPreTrainedModel",
        ]
    )
    _import_structure["models.auto"].extend(
        [
            "TF_MODEL_FOR_CAUSAL_LM_MAPPING",
            "TF_MODEL_FOR_MASKED_LM_MAPPING",
            "TF_MODEL_FOR_MULTIPLE_CHOICE_MAPPING",
            "TF_MODEL_FOR_NEXT_SENTENCE_PREDICTION_MAPPING",
            "TF_MODEL_FOR_PRETRAINING_MAPPING",
            "TF_MODEL_FOR_QUESTION_ANSWERING_MAPPING",
            "TF_MODEL_FOR_SEQ_TO_SEQ_CAUSAL_LM_MAPPING",
            "TF_MODEL_FOR_SEQUENCE_CLASSIFICATION_MAPPING",
            "TF_MODEL_FOR_TOKEN_CLASSIFICATION_MAPPING",
            "TF_MODEL_MAPPING",
            "TF_MODEL_WITH_LM_HEAD_MAPPING",
            "TFAutoModel",
            "TFAutoModelForCausalLM",
            "TFAutoModelForMaskedLM",
            "TFAutoModelForMultipleChoice",
            "TFAutoModelForPreTraining",
            "TFAutoModelForQuestionAnswering",
            "TFAutoModelForSeq2SeqLM",
            "TFAutoModelForSequenceClassification",
            "TFAutoModelForTokenClassification",
            "TFAutoModelWithLMHead",
        ]
    )
    _import_structure["models.bart"].extend(["TFBartForConditionalGeneration", "TFBartModel", "TFBartPretrainedModel"])
    _import_structure["models.bert"].extend(
        [
            "TF_BERT_PRETRAINED_MODEL_ARCHIVE_LIST",
            "TFBertEmbeddings",
            "TFBertForMaskedLM",
            "TFBertForMultipleChoice",
            "TFBertForNextSentencePrediction",
            "TFBertForPreTraining",
            "TFBertForQuestionAnswering",
            "TFBertForSequenceClassification",
            "TFBertForTokenClassification",
            "TFBertLMHeadModel",
            "TFBertMainLayer",
            "TFBertModel",
            "TFBertPreTrainedModel",
        ]
    )
    _import_structure["models.blenderbot"].extend(["TFBlenderbotForConditionalGeneration", "TFBlenderbotModel"])
    _import_structure["models.blenderbot_small"].extend(
        ["TFBlenderbotSmallForConditionalGeneration", "TFBlenderbotSmallModel"]
    )
    _import_structure["models.camembert"].extend(
        [
            "TF_CAMEMBERT_PRETRAINED_MODEL_ARCHIVE_LIST",
            "TFCamembertForMaskedLM",
            "TFCamembertForMultipleChoice",
            "TFCamembertForQuestionAnswering",
            "TFCamembertForSequenceClassification",
            "TFCamembertForTokenClassification",
            "TFCamembertModel",
        ]
    )
    _import_structure["models.convbert"].extend(
        [
            "TF_CONVBERT_PRETRAINED_MODEL_ARCHIVE_LIST",
            "TFConvBertForMaskedLM",
            "TFConvBertForMultipleChoice",
            "TFConvBertForQuestionAnswering",
            "TFConvBertForSequenceClassification",
            "TFConvBertForTokenClassification",
            "TFConvBertLayer",
            "TFConvBertModel",
            "TFConvBertPreTrainedModel",
        ]
    )
    _import_structure["models.ctrl"].extend(
        [
            "TF_CTRL_PRETRAINED_MODEL_ARCHIVE_LIST",
            "TFCTRLForSequenceClassification",
            "TFCTRLLMHeadModel",
            "TFCTRLModel",
            "TFCTRLPreTrainedModel",
        ]
    )
    _import_structure["models.distilbert"].extend(
        [
            "TF_DISTILBERT_PRETRAINED_MODEL_ARCHIVE_LIST",
            "TFDistilBertForMaskedLM",
            "TFDistilBertForMultipleChoice",
            "TFDistilBertForQuestionAnswering",
            "TFDistilBertForSequenceClassification",
            "TFDistilBertForTokenClassification",
            "TFDistilBertMainLayer",
            "TFDistilBertModel",
            "TFDistilBertPreTrainedModel",
        ]
    )
    _import_structure["models.dpr"].extend(
        [
            "TF_DPR_CONTEXT_ENCODER_PRETRAINED_MODEL_ARCHIVE_LIST",
            "TF_DPR_QUESTION_ENCODER_PRETRAINED_MODEL_ARCHIVE_LIST",
            "TF_DPR_READER_PRETRAINED_MODEL_ARCHIVE_LIST",
            "TFDPRContextEncoder",
            "TFDPRPretrainedContextEncoder",
            "TFDPRPretrainedQuestionEncoder",
            "TFDPRPretrainedReader",
            "TFDPRQuestionEncoder",
            "TFDPRReader",
        ]
    )
    _import_structure["models.electra"].extend(
        [
            "TF_ELECTRA_PRETRAINED_MODEL_ARCHIVE_LIST",
            "TFElectraForMaskedLM",
            "TFElectraForMultipleChoice",
            "TFElectraForPreTraining",
            "TFElectraForQuestionAnswering",
            "TFElectraForSequenceClassification",
            "TFElectraForTokenClassification",
            "TFElectraModel",
            "TFElectraPreTrainedModel",
        ]
    )
    _import_structure["models.flaubert"].extend(
        [
            "TF_FLAUBERT_PRETRAINED_MODEL_ARCHIVE_LIST",
            "TFFlaubertForMultipleChoice",
            "TFFlaubertForQuestionAnsweringSimple",
            "TFFlaubertForSequenceClassification",
            "TFFlaubertForTokenClassification",
            "TFFlaubertModel",
            "TFFlaubertWithLMHeadModel",
        ]
    )
    _import_structure["models.funnel"].extend(
        [
            "TF_FUNNEL_PRETRAINED_MODEL_ARCHIVE_LIST",
            "TFFunnelBaseModel",
            "TFFunnelForMaskedLM",
            "TFFunnelForMultipleChoice",
            "TFFunnelForPreTraining",
            "TFFunnelForQuestionAnswering",
            "TFFunnelForSequenceClassification",
            "TFFunnelForTokenClassification",
            "TFFunnelModel",
        ]
    )
    _import_structure["models.gpt2"].extend(
        [
            "TF_GPT2_PRETRAINED_MODEL_ARCHIVE_LIST",
            "TFGPT2DoubleHeadsModel",
            "TFGPT2ForSequenceClassification",
            "TFGPT2LMHeadModel",
            "TFGPT2MainLayer",
            "TFGPT2Model",
            "TFGPT2PreTrainedModel",
        ]
    )
    _import_structure["models.led"].extend(["TFLEDForConditionalGeneration", "TFLEDModel", "TFLEDPreTrainedModel"])
    _import_structure["models.longformer"].extend(
        [
            "TF_LONGFORMER_PRETRAINED_MODEL_ARCHIVE_LIST",
            "TFLongformerForMaskedLM",
            "TFLongformerForMultipleChoice",
            "TFLongformerForQuestionAnswering",
            "TFLongformerForSequenceClassification",
            "TFLongformerForTokenClassification",
            "TFLongformerModel",
            "TFLongformerSelfAttention",
        ]
    )
    _import_structure["models.lxmert"].extend(
        [
            "TF_LXMERT_PRETRAINED_MODEL_ARCHIVE_LIST",
            "TFLxmertForPreTraining",
            "TFLxmertMainLayer",
            "TFLxmertModel",
            "TFLxmertPreTrainedModel",
            "TFLxmertVisualFeatureEncoder",
        ]
    )
    _import_structure["models.marian"].extend(["TFMarianModel", "TFMarianMTModel"])
    _import_structure["models.mbart"].extend(["TFMBartForConditionalGeneration", "TFMBartModel"])
    _import_structure["models.mobilebert"].extend(
        [
            "TF_MOBILEBERT_PRETRAINED_MODEL_ARCHIVE_LIST",
            "TFMobileBertForMaskedLM",
            "TFMobileBertForMultipleChoice",
            "TFMobileBertForNextSentencePrediction",
            "TFMobileBertForPreTraining",
            "TFMobileBertForQuestionAnswering",
            "TFMobileBertForSequenceClassification",
            "TFMobileBertForTokenClassification",
            "TFMobileBertMainLayer",
            "TFMobileBertModel",
            "TFMobileBertPreTrainedModel",
        ]
    )
    _import_structure["models.mpnet"].extend(
        [
            "TF_MPNET_PRETRAINED_MODEL_ARCHIVE_LIST",
            "TFMPNetForMaskedLM",
            "TFMPNetForMultipleChoice",
            "TFMPNetForQuestionAnswering",
            "TFMPNetForSequenceClassification",
            "TFMPNetForTokenClassification",
            "TFMPNetMainLayer",
            "TFMPNetModel",
            "TFMPNetPreTrainedModel",
        ]
    )
    _import_structure["models.mt5"].extend(["TFMT5EncoderModel", "TFMT5ForConditionalGeneration", "TFMT5Model"])
    _import_structure["models.openai"].extend(
        [
            "TF_OPENAI_GPT_PRETRAINED_MODEL_ARCHIVE_LIST",
            "TFOpenAIGPTDoubleHeadsModel",
            "TFOpenAIGPTForSequenceClassification",
            "TFOpenAIGPTLMHeadModel",
            "TFOpenAIGPTMainLayer",
            "TFOpenAIGPTModel",
            "TFOpenAIGPTPreTrainedModel",
        ]
    )
    _import_structure["models.pegasus"].extend(["TFPegasusForConditionalGeneration", "TFPegasusModel"])
    _import_structure["models.rag"].extend(
        [
            "TFRagModel",
            "TFRagSequenceForGeneration",
            "TFRagTokenForGeneration",
        ]
    )
    _import_structure["models.roberta"].extend(
        [
            "TF_ROBERTA_PRETRAINED_MODEL_ARCHIVE_LIST",
            "TFRobertaForMaskedLM",
            "TFRobertaForMultipleChoice",
            "TFRobertaForQuestionAnswering",
            "TFRobertaForSequenceClassification",
            "TFRobertaForTokenClassification",
            "TFRobertaMainLayer",
            "TFRobertaModel",
            "TFRobertaPreTrainedModel",
        ]
    )
    _import_structure["models.t5"].extend(
        [
            "TF_T5_PRETRAINED_MODEL_ARCHIVE_LIST",
            "TFT5EncoderModel",
            "TFT5ForConditionalGeneration",
            "TFT5Model",
            "TFT5PreTrainedModel",
        ]
    )
    _import_structure["models.transfo_xl"].extend(
        [
            "TF_TRANSFO_XL_PRETRAINED_MODEL_ARCHIVE_LIST",
            "TFAdaptiveEmbedding",
            "TFTransfoXLForSequenceClassification",
            "TFTransfoXLLMHeadModel",
            "TFTransfoXLMainLayer",
            "TFTransfoXLModel",
            "TFTransfoXLPreTrainedModel",
        ]
    )
    _import_structure["models.xlm"].extend(
        [
            "TF_XLM_PRETRAINED_MODEL_ARCHIVE_LIST",
            "TFXLMForMultipleChoice",
            "TFXLMForQuestionAnsweringSimple",
            "TFXLMForSequenceClassification",
            "TFXLMForTokenClassification",
            "TFXLMMainLayer",
            "TFXLMModel",
            "TFXLMPreTrainedModel",
            "TFXLMWithLMHeadModel",
        ]
    )
    _import_structure["models.xlm_roberta"].extend(
        [
            "TF_XLM_ROBERTA_PRETRAINED_MODEL_ARCHIVE_LIST",
            "TFXLMRobertaForMaskedLM",
            "TFXLMRobertaForMultipleChoice",
            "TFXLMRobertaForQuestionAnswering",
            "TFXLMRobertaForSequenceClassification",
            "TFXLMRobertaForTokenClassification",
            "TFXLMRobertaModel",
        ]
    )
    _import_structure["models.xlnet"].extend(
        [
            "TF_XLNET_PRETRAINED_MODEL_ARCHIVE_LIST",
            "TFXLNetForMultipleChoice",
            "TFXLNetForQuestionAnsweringSimple",
            "TFXLNetForSequenceClassification",
            "TFXLNetForTokenClassification",
            "TFXLNetLMHeadModel",
            "TFXLNetMainLayer",
            "TFXLNetModel",
            "TFXLNetPreTrainedModel",
        ]
    )
    _import_structure["optimization_tf"] = ["AdamWeightDecay", "GradientAccumulator", "WarmUp", "create_optimizer"]
    _import_structure["trainer_tf"] = ["TFTrainer"]

else:
    from .utils import dummy_tf_objects

    _import_structure["utils.dummy_tf_objects"] = [name for name in dir(dummy_tf_objects) if not name.startswith("_")]

# FLAX-backed objects
if is_flax_available():
    _import_structure["modeling_flax_utils"] = ["FlaxPreTrainedModel"]
    _import_structure["models.auto"].extend(["FLAX_MODEL_MAPPING", "FlaxAutoModel"])
    _import_structure["models.bert"].extend(["FlaxBertForMaskedLM", "FlaxBertModel"])
    _import_structure["models.roberta"].append("FlaxRobertaModel")
else:
    from .utils import dummy_flax_objects

    _import_structure["utils.dummy_flax_objects"] = [
        name for name in dir(dummy_flax_objects) if not name.startswith("_")
    ]


# Direct imports for type-checking
if TYPE_CHECKING:
    # Configuration
    from .configuration_utils import PretrainedConfig

    # Data
    from .data import (
        DataProcessor,
        InputExample,
        InputFeatures,
        SingleSentenceClassificationProcessor,
        SquadExample,
        SquadFeatures,
        SquadV1Processor,
        SquadV2Processor,
        glue_compute_metrics,
        glue_convert_examples_to_features,
        glue_output_modes,
        glue_processors,
        glue_tasks_num_labels,
        squad_convert_examples_to_features,
        xnli_compute_metrics,
        xnli_output_modes,
        xnli_processors,
        xnli_tasks_num_labels,
    )

    # Feature Extractor
    from .feature_extraction_utils import BatchFeature, SequenceFeatureExtractor

    # Files and general utilities
    from .file_utils import (
        CONFIG_NAME,
        MODEL_CARD_NAME,
        PYTORCH_PRETRAINED_BERT_CACHE,
        PYTORCH_TRANSFORMERS_CACHE,
        SPIECE_UNDERLINE,
        TF2_WEIGHTS_NAME,
        TF_WEIGHTS_NAME,
        TRANSFORMERS_CACHE,
        WEIGHTS_NAME,
        TensorType,
        add_end_docstrings,
        add_start_docstrings,
        cached_path,
        is_apex_available,
        is_datasets_available,
        is_faiss_available,
        is_flax_available,
        is_psutil_available,
        is_py3nvml_available,
        is_sentencepiece_available,
        is_sklearn_available,
        is_tf_available,
        is_tokenizers_available,
        is_torch_available,
        is_torch_tpu_available,
    )
    from .hf_argparser import HfArgumentParser

    # Integrations
    from .integrations import (
        is_comet_available,
        is_optuna_available,
        is_ray_available,
        is_ray_tune_available,
        is_tensorboard_available,
        is_wandb_available,
    )

    # Model Cards
    from .modelcard import ModelCard

    # TF 2.0 <=> PyTorch conversion utilities
    from .modeling_tf_pytorch_utils import (
        convert_tf_weight_name_to_pt_weight_name,
        load_pytorch_checkpoint_in_tf2_model,
        load_pytorch_model_in_tf2_model,
        load_pytorch_weights_in_tf2_model,
        load_tf2_checkpoint_in_pytorch_model,
        load_tf2_model_in_pytorch_model,
        load_tf2_weights_in_pytorch_model,
    )
    from .models.albert import ALBERT_PRETRAINED_CONFIG_ARCHIVE_MAP, AlbertConfig
    from .models.auto import (
        ALL_PRETRAINED_CONFIG_ARCHIVE_MAP,
        CONFIG_MAPPING,
        MODEL_NAMES_MAPPING,
        TOKENIZER_MAPPING,
        AutoConfig,
        AutoTokenizer,
    )
    from .models.bart import BartConfig, BartTokenizer
    from .models.bert import (
        BERT_PRETRAINED_CONFIG_ARCHIVE_MAP,
        BasicTokenizer,
        BertConfig,
        BertTokenizer,
        WordpieceTokenizer,
    )
    from .models.bert_generation import BertGenerationConfig
    from .models.bert_japanese import BertJapaneseTokenizer, CharacterTokenizer, MecabTokenizer
    from .models.bertweet import BertweetTokenizer
    from .models.big_bird import BIG_BIRD_PRETRAINED_CONFIG_ARCHIVE_MAP, BigBirdConfig, BigBirdTokenizer
    from .models.blenderbot import BLENDERBOT_PRETRAINED_CONFIG_ARCHIVE_MAP, BlenderbotConfig, BlenderbotTokenizer
    from .models.blenderbot_small import (
        BLENDERBOT_SMALL_PRETRAINED_CONFIG_ARCHIVE_MAP,
        BlenderbotSmallConfig,
        BlenderbotSmallTokenizer,
    )
    from .models.camembert import CAMEMBERT_PRETRAINED_CONFIG_ARCHIVE_MAP, CamembertConfig
    from .models.convbert import CONVBERT_PRETRAINED_CONFIG_ARCHIVE_MAP, ConvBertConfig, ConvBertTokenizer
    from .models.ctrl import CTRL_PRETRAINED_CONFIG_ARCHIVE_MAP, CTRLConfig, CTRLTokenizer
    from .models.deberta import DEBERTA_PRETRAINED_CONFIG_ARCHIVE_MAP, DebertaConfig, DebertaTokenizer
    from .models.deberta_v2 import DEBERTA_V2_PRETRAINED_CONFIG_ARCHIVE_MAP, DebertaV2Config
    from .models.distilbert import DISTILBERT_PRETRAINED_CONFIG_ARCHIVE_MAP, DistilBertConfig, DistilBertTokenizer
    from .models.dpr import (
        DPR_PRETRAINED_CONFIG_ARCHIVE_MAP,
        DPRConfig,
        DPRContextEncoderTokenizer,
        DPRQuestionEncoderTokenizer,
        DPRReaderOutput,
        DPRReaderTokenizer,
    )
    from .models.electra import ELECTRA_PRETRAINED_CONFIG_ARCHIVE_MAP, ElectraConfig, ElectraTokenizer
    from .models.encoder_decoder import EncoderDecoderConfig
    from .models.flaubert import FLAUBERT_PRETRAINED_CONFIG_ARCHIVE_MAP, FlaubertConfig, FlaubertTokenizer
    from .models.fsmt import FSMT_PRETRAINED_CONFIG_ARCHIVE_MAP, FSMTConfig, FSMTTokenizer
    from .models.funnel import FUNNEL_PRETRAINED_CONFIG_ARCHIVE_MAP, FunnelConfig, FunnelTokenizer
    from .models.gpt2 import GPT2_PRETRAINED_CONFIG_ARCHIVE_MAP, GPT2Config, GPT2Tokenizer
    from .models.herbert import HerbertTokenizer
    from .models.ibert import IBERT_PRETRAINED_CONFIG_ARCHIVE_MAP, IBertConfig
    from .models.layoutlm import LAYOUTLM_PRETRAINED_CONFIG_ARCHIVE_MAP, LayoutLMConfig, LayoutLMTokenizer
    from .models.led import LED_PRETRAINED_CONFIG_ARCHIVE_MAP, LEDConfig, LEDTokenizer
    from .models.longformer import LONGFORMER_PRETRAINED_CONFIG_ARCHIVE_MAP, LongformerConfig, LongformerTokenizer
    from .models.lxmert import LXMERT_PRETRAINED_CONFIG_ARCHIVE_MAP, LxmertConfig, LxmertTokenizer
    from .models.m2m_100 import M2M_100_PRETRAINED_CONFIG_ARCHIVE_MAP, M2M100Config
    from .models.marian import MarianConfig
    from .models.mbart import MBartConfig
    from .models.mmbt import MMBTConfig
    from .models.mobilebert import MOBILEBERT_PRETRAINED_CONFIG_ARCHIVE_MAP, MobileBertConfig, MobileBertTokenizer
    from .models.mpnet import MPNET_PRETRAINED_CONFIG_ARCHIVE_MAP, MPNetConfig, MPNetTokenizer
    from .models.mt5 import MT5Config
    from .models.openai import OPENAI_GPT_PRETRAINED_CONFIG_ARCHIVE_MAP, OpenAIGPTConfig, OpenAIGPTTokenizer
    from .models.pegasus import PegasusConfig
    from .models.phobert import PhobertTokenizer
    from .models.prophetnet import PROPHETNET_PRETRAINED_CONFIG_ARCHIVE_MAP, ProphetNetConfig, ProphetNetTokenizer
    from .models.rag import RagConfig, RagRetriever, RagTokenizer
    from .models.reformer import REFORMER_PRETRAINED_CONFIG_ARCHIVE_MAP, ReformerConfig
    from .models.retribert import RETRIBERT_PRETRAINED_CONFIG_ARCHIVE_MAP, RetriBertConfig, RetriBertTokenizer
    from .models.roberta import ROBERTA_PRETRAINED_CONFIG_ARCHIVE_MAP, RobertaConfig, RobertaTokenizer
    from .models.speech_to_text import (
        SPEECH_TO_TEXT_PRETRAINED_CONFIG_ARCHIVE_MAP,
        Speech2TextConfig,
        Speech2TextFeatureExtractor,
    )
    from .models.squeezebert import SQUEEZEBERT_PRETRAINED_CONFIG_ARCHIVE_MAP, SqueezeBertConfig, SqueezeBertTokenizer
    from .models.t5 import T5_PRETRAINED_CONFIG_ARCHIVE_MAP, T5Config
    from .models.tapas import TAPAS_PRETRAINED_CONFIG_ARCHIVE_MAP, TapasConfig, TapasTokenizer
    from .models.transfo_xl import (
        TRANSFO_XL_PRETRAINED_CONFIG_ARCHIVE_MAP,
        TransfoXLConfig,
        TransfoXLCorpus,
        TransfoXLTokenizer,
    )
    from .models.wav2vec2 import (
        WAV_2_VEC_2_PRETRAINED_CONFIG_ARCHIVE_MAP,
        Wav2Vec2Config,
        Wav2Vec2CTCTokenizer,
        Wav2Vec2FeatureExtractor,
        Wav2Vec2Processor,
        Wav2Vec2Tokenizer,
    )
    from .models.xlm import XLM_PRETRAINED_CONFIG_ARCHIVE_MAP, XLMConfig, XLMTokenizer
    from .models.xlm_prophetnet import XLM_PROPHETNET_PRETRAINED_CONFIG_ARCHIVE_MAP, XLMProphetNetConfig
    from .models.xlm_roberta import XLM_ROBERTA_PRETRAINED_CONFIG_ARCHIVE_MAP, XLMRobertaConfig
    from .models.xlnet import XLNET_PRETRAINED_CONFIG_ARCHIVE_MAP, XLNetConfig

    # Pipelines
    from .pipelines import (
        Conversation,
        ConversationalPipeline,
        CsvPipelineDataFormat,
        FeatureExtractionPipeline,
        FillMaskPipeline,
        JsonPipelineDataFormat,
        NerPipeline,
        PipedPipelineDataFormat,
        Pipeline,
        PipelineDataFormat,
        QuestionAnsweringPipeline,
        SummarizationPipeline,
        TableQuestionAnsweringPipeline,
        Text2TextGenerationPipeline,
        TextClassificationPipeline,
        TextGenerationPipeline,
        TokenClassificationPipeline,
        TranslationPipeline,
        ZeroShotClassificationPipeline,
        pipeline,
    )

    # Tokenization
    from .tokenization_utils import PreTrainedTokenizer
    from .tokenization_utils_base import (
        AddedToken,
        BatchEncoding,
        CharSpan,
        PreTrainedTokenizerBase,
        SpecialTokensMixin,
        TokenSpan,
    )

    # Trainer
    from .trainer_callback import (
        DefaultFlowCallback,
        EarlyStoppingCallback,
        PrinterCallback,
        ProgressCallback,
        TrainerCallback,
        TrainerControl,
        TrainerState,
    )
    from .trainer_utils import EvalPrediction, IntervalStrategy, SchedulerType, set_seed
    from .training_args import TrainingArguments
    from .training_args_seq2seq import Seq2SeqTrainingArguments
    from .training_args_tf import TFTrainingArguments

    if is_sentencepiece_available():
        from .models.albert import AlbertTokenizer
        from .models.barthez import BarthezTokenizer
        from .models.bert_generation import BertGenerationTokenizer
        from .models.camembert import CamembertTokenizer
        from .models.deberta_v2 import DebertaV2Tokenizer
        from .models.m2m_100 import M2M100Tokenizer
        from .models.marian import MarianTokenizer
        from .models.mbart import MBart50Tokenizer, MBartTokenizer
        from .models.mt5 import MT5Tokenizer
        from .models.pegasus import PegasusTokenizer
        from .models.reformer import ReformerTokenizer
        from .models.speech_to_text import Speech2TextProcessor, Speech2TextTokenizer
        from .models.t5 import T5Tokenizer
        from .models.xlm_prophetnet import XLMProphetNetTokenizer
        from .models.xlm_roberta import XLMRobertaTokenizer
        from .models.xlnet import XLNetTokenizer
    else:
        from .utils.dummy_sentencepiece_objects import *

    if is_tokenizers_available():
        from .models.albert import AlbertTokenizerFast
        from .models.bart import BartTokenizerFast
        from .models.barthez import BarthezTokenizerFast
        from .models.bert import BertTokenizerFast
        from .models.big_bird import BigBirdTokenizerFast
        from .models.camembert import CamembertTokenizerFast
        from .models.convbert import ConvBertTokenizerFast
        from .models.distilbert import DistilBertTokenizerFast
        from .models.dpr import DPRContextEncoderTokenizerFast, DPRQuestionEncoderTokenizerFast, DPRReaderTokenizerFast
        from .models.electra import ElectraTokenizerFast
        from .models.funnel import FunnelTokenizerFast
        from .models.gpt2 import GPT2TokenizerFast
        from .models.herbert import HerbertTokenizerFast
        from .models.layoutlm import LayoutLMTokenizerFast
        from .models.led import LEDTokenizerFast
        from .models.longformer import LongformerTokenizerFast
        from .models.lxmert import LxmertTokenizerFast
        from .models.mbart import MBart50TokenizerFast, MBartTokenizerFast
        from .models.mobilebert import MobileBertTokenizerFast
        from .models.mpnet import MPNetTokenizerFast
        from .models.mt5 import MT5TokenizerFast
        from .models.openai import OpenAIGPTTokenizerFast
        from .models.pegasus import PegasusTokenizerFast
        from .models.reformer import ReformerTokenizerFast
        from .models.retribert import RetriBertTokenizerFast
        from .models.roberta import RobertaTokenizerFast
        from .models.squeezebert import SqueezeBertTokenizerFast
        from .models.t5 import T5TokenizerFast
        from .models.xlm_roberta import XLMRobertaTokenizerFast
        from .models.xlnet import XLNetTokenizerFast
        from .tokenization_utils_fast import PreTrainedTokenizerFast

        if is_sentencepiece_available():
            from .convert_slow_tokenizer import SLOW_TO_FAST_CONVERTERS, convert_slow_tokenizer
    else:
        from .utils.dummy_tokenizers_objects import *

    # Modeling
    if is_torch_available():

        # Benchmarks
        from .benchmark.benchmark import PyTorchBenchmark
        from .benchmark.benchmark_args import PyTorchBenchmarkArguments
        from .data.data_collator import (
            DataCollator,
            DataCollatorForLanguageModeling,
            DataCollatorForPermutationLanguageModeling,
            DataCollatorForSeq2Seq,
            DataCollatorForSOP,
            DataCollatorForTokenClassification,
            DataCollatorForWholeWordMask,
            DataCollatorWithPadding,
            default_data_collator,
        )
        from .data.datasets import (
            GlueDataset,
            GlueDataTrainingArguments,
            LineByLineTextDataset,
            LineByLineWithRefDataset,
            LineByLineWithSOPTextDataset,
            SquadDataset,
            SquadDataTrainingArguments,
            TextDataset,
            TextDatasetForNextSentencePrediction,
        )
        from .generation_beam_search import BeamScorer, BeamSearchScorer
        from .generation_logits_process import (
            HammingDiversityLogitsProcessor,
            LogitsProcessor,
            LogitsProcessorList,
            LogitsWarper,
            MinLengthLogitsProcessor,
            NoBadWordsLogitsProcessor,
            NoRepeatNGramLogitsProcessor,
            PrefixConstrainedLogitsProcessor,
            RepetitionPenaltyLogitsProcessor,
            TemperatureLogitsWarper,
            TopKLogitsWarper,
            TopPLogitsWarper,
        )
        from .generation_utils import top_k_top_p_filtering
        from .modeling_utils import Conv1D, PreTrainedModel, apply_chunking_to_forward, prune_layer
        from .models.albert import (
            ALBERT_PRETRAINED_MODEL_ARCHIVE_LIST,
            AlbertForMaskedLM,
            AlbertForMultipleChoice,
            AlbertForPreTraining,
            AlbertForQuestionAnswering,
            AlbertForSequenceClassification,
            AlbertForTokenClassification,
            AlbertModel,
            AlbertPreTrainedModel,
            load_tf_weights_in_albert,
        )
        from .models.auto import (
            MODEL_FOR_CAUSAL_LM_MAPPING,
            MODEL_FOR_MASKED_LM_MAPPING,
            MODEL_FOR_MULTIPLE_CHOICE_MAPPING,
            MODEL_FOR_NEXT_SENTENCE_PREDICTION_MAPPING,
            MODEL_FOR_PRETRAINING_MAPPING,
            MODEL_FOR_QUESTION_ANSWERING_MAPPING,
            MODEL_FOR_SEQ_TO_SEQ_CAUSAL_LM_MAPPING,
            MODEL_FOR_SEQUENCE_CLASSIFICATION_MAPPING,
            MODEL_FOR_TABLE_QUESTION_ANSWERING_MAPPING,
            MODEL_FOR_TOKEN_CLASSIFICATION_MAPPING,
            MODEL_MAPPING,
            MODEL_WITH_LM_HEAD_MAPPING,
            AutoModel,
            AutoModelForCausalLM,
            AutoModelForMaskedLM,
            AutoModelForMultipleChoice,
            AutoModelForNextSentencePrediction,
            AutoModelForPreTraining,
            AutoModelForQuestionAnswering,
            AutoModelForSeq2SeqLM,
            AutoModelForSequenceClassification,
            AutoModelForTableQuestionAnswering,
            AutoModelForTokenClassification,
            AutoModelWithLMHead,
        )
        from .models.bart import (
            BART_PRETRAINED_MODEL_ARCHIVE_LIST,
            BartForCausalLM,
            BartForConditionalGeneration,
            BartForQuestionAnswering,
            BartForSequenceClassification,
            BartModel,
            BartPretrainedModel,
            PretrainedBartModel,
        )
        from .models.bert import (
            BERT_PRETRAINED_MODEL_ARCHIVE_LIST,
            BertForMaskedLM,
            BertForMultipleChoice,
            BertForNextSentencePrediction,
            BertForPreTraining,
            BertForQuestionAnswering,
            BertForSequenceClassification,
            BertForTokenClassification,
            BertLayer,
            BertLMHeadModel,
            BertModel,
            BertPreTrainedModel,
            load_tf_weights_in_bert,
        )
        from .models.bert_generation import (
            BertGenerationDecoder,
            BertGenerationEncoder,
            load_tf_weights_in_bert_generation,
        )
        from .models.big_bird import (
            BIG_BIRD_PRETRAINED_MODEL_ARCHIVE_LIST,
            BigBirdForCausalLM,
            BigBirdForMaskedLM,
            BigBirdForMultipleChoice,
            BigBirdForPreTraining,
            BigBirdForQuestionAnswering,
            BigBirdForSequenceClassification,
            BigBirdForTokenClassification,
            BigBirdLayer,
            BigBirdModel,
            BigBirdPreTrainedModel,
            load_tf_weights_in_big_bird,
        )
        from .models.blenderbot import (
            BLENDERBOT_PRETRAINED_MODEL_ARCHIVE_LIST,
            BlenderbotForCausalLM,
            BlenderbotForConditionalGeneration,
            BlenderbotModel,
        )
        from .models.blenderbot_small import (
            BLENDERBOT_SMALL_PRETRAINED_MODEL_ARCHIVE_LIST,
            BlenderbotSmallForCausalLM,
            BlenderbotSmallForConditionalGeneration,
            BlenderbotSmallModel,
        )
        from .models.camembert import (
            CAMEMBERT_PRETRAINED_MODEL_ARCHIVE_LIST,
            CamembertForCausalLM,
            CamembertForMaskedLM,
            CamembertForMultipleChoice,
            CamembertForQuestionAnswering,
            CamembertForSequenceClassification,
            CamembertForTokenClassification,
            CamembertModel,
        )
        from .models.convbert import (
            CONVBERT_PRETRAINED_MODEL_ARCHIVE_LIST,
            ConvBertForMaskedLM,
            ConvBertForMultipleChoice,
            ConvBertForQuestionAnswering,
            ConvBertForSequenceClassification,
            ConvBertForTokenClassification,
            ConvBertLayer,
            ConvBertModel,
            ConvBertPreTrainedModel,
            load_tf_weights_in_convbert,
        )
        from .models.ctrl import (
            CTRL_PRETRAINED_MODEL_ARCHIVE_LIST,
            CTRLForSequenceClassification,
            CTRLLMHeadModel,
            CTRLModel,
            CTRLPreTrainedModel,
        )
        from .models.deberta import (
            DEBERTA_PRETRAINED_MODEL_ARCHIVE_LIST,
            DebertaForMaskedLM,
            DebertaForQuestionAnswering,
            DebertaForSequenceClassification,
            DebertaForTokenClassification,
            DebertaModel,
            DebertaPreTrainedModel,
        )
        from .models.deberta_v2 import (
            DEBERTA_V2_PRETRAINED_MODEL_ARCHIVE_LIST,
            DebertaV2ForMaskedLM,
            DebertaV2ForQuestionAnswering,
            DebertaV2ForSequenceClassification,
            DebertaV2ForTokenClassification,
            DebertaV2Model,
            DebertaV2PreTrainedModel,
        )
        from .models.distilbert import (
            DISTILBERT_PRETRAINED_MODEL_ARCHIVE_LIST,
            DistilBertForMaskedLM,
            DistilBertForMultipleChoice,
            DistilBertForQuestionAnswering,
            DistilBertForSequenceClassification,
            DistilBertForTokenClassification,
            DistilBertModel,
            DistilBertPreTrainedModel,
        )
        from .models.dpr import (
            DPR_CONTEXT_ENCODER_PRETRAINED_MODEL_ARCHIVE_LIST,
            DPR_QUESTION_ENCODER_PRETRAINED_MODEL_ARCHIVE_LIST,
            DPR_READER_PRETRAINED_MODEL_ARCHIVE_LIST,
            DPRContextEncoder,
            DPRPretrainedContextEncoder,
            DPRPretrainedQuestionEncoder,
            DPRPretrainedReader,
            DPRQuestionEncoder,
            DPRReader,
        )
        from .models.electra import (
            ELECTRA_PRETRAINED_MODEL_ARCHIVE_LIST,
            ElectraForMaskedLM,
            ElectraForMultipleChoice,
            ElectraForPreTraining,
            ElectraForQuestionAnswering,
            ElectraForSequenceClassification,
            ElectraForTokenClassification,
            ElectraModel,
            ElectraPreTrainedModel,
            load_tf_weights_in_electra,
        )
        from .models.encoder_decoder import EncoderDecoderModel
        from .models.flaubert import (
            FLAUBERT_PRETRAINED_MODEL_ARCHIVE_LIST,
            FlaubertForMultipleChoice,
            FlaubertForQuestionAnswering,
            FlaubertForQuestionAnsweringSimple,
            FlaubertForSequenceClassification,
            FlaubertForTokenClassification,
            FlaubertModel,
            FlaubertWithLMHeadModel,
        )
        from .models.fsmt import FSMTForConditionalGeneration, FSMTModel, PretrainedFSMTModel
        from .models.funnel import (
            FUNNEL_PRETRAINED_MODEL_ARCHIVE_LIST,
            FunnelBaseModel,
            FunnelForMaskedLM,
            FunnelForMultipleChoice,
            FunnelForPreTraining,
            FunnelForQuestionAnswering,
            FunnelForSequenceClassification,
            FunnelForTokenClassification,
            FunnelModel,
            load_tf_weights_in_funnel,
        )
        from .models.gpt2 import (
            GPT2_PRETRAINED_MODEL_ARCHIVE_LIST,
            GPT2DoubleHeadsModel,
            GPT2ForSequenceClassification,
            GPT2LMHeadModel,
            GPT2Model,
            GPT2PreTrainedModel,
            load_tf_weights_in_gpt2,
        )
        from .models.ibert import (
            IBERT_PRETRAINED_MODEL_ARCHIVE_LIST,
            IBertForMaskedLM,
            IBertForMultipleChoice,
            IBertForQuestionAnswering,
            IBertForSequenceClassification,
            IBertForTokenClassification,
            IBertModel,
        )
        from .models.layoutlm import (
            LAYOUTLM_PRETRAINED_MODEL_ARCHIVE_LIST,
            LayoutLMForMaskedLM,
            LayoutLMForSequenceClassification,
            LayoutLMForTokenClassification,
            LayoutLMModel,
        )
        from .models.led import (
            LED_PRETRAINED_MODEL_ARCHIVE_LIST,
            LEDForConditionalGeneration,
            LEDForQuestionAnswering,
            LEDForSequenceClassification,
            LEDModel,
        )
        from .models.longformer import (
            LONGFORMER_PRETRAINED_MODEL_ARCHIVE_LIST,
            LongformerForMaskedLM,
            LongformerForMultipleChoice,
            LongformerForQuestionAnswering,
            LongformerForSequenceClassification,
            LongformerForTokenClassification,
            LongformerModel,
            LongformerSelfAttention,
        )
        from .models.lxmert import (
            LxmertEncoder,
            LxmertForPreTraining,
            LxmertForQuestionAnswering,
            LxmertModel,
            LxmertPreTrainedModel,
            LxmertVisualFeatureEncoder,
            LxmertXLayer,
        )
        from .models.m2m_100 import M2M_100_PRETRAINED_MODEL_ARCHIVE_LIST, M2M100ForConditionalGeneration, M2M100Model
        from .models.marian import MarianForCausalLM, MarianModel, MarianMTModel
        from .models.mbart import (
            MBartForCausalLM,
            MBartForConditionalGeneration,
            MBartForQuestionAnswering,
            MBartForSequenceClassification,
            MBartModel,
        )
        from .models.mmbt import MMBTForClassification, MMBTModel, ModalEmbeddings
        from .models.mobilebert import (
            MOBILEBERT_PRETRAINED_MODEL_ARCHIVE_LIST,
            MobileBertForMaskedLM,
            MobileBertForMultipleChoice,
            MobileBertForNextSentencePrediction,
            MobileBertForPreTraining,
            MobileBertForQuestionAnswering,
            MobileBertForSequenceClassification,
            MobileBertForTokenClassification,
            MobileBertLayer,
            MobileBertModel,
            MobileBertPreTrainedModel,
            load_tf_weights_in_mobilebert,
        )
        from .models.mpnet import (
            MPNET_PRETRAINED_MODEL_ARCHIVE_LIST,
            MPNetForMaskedLM,
            MPNetForMultipleChoice,
            MPNetForQuestionAnswering,
            MPNetForSequenceClassification,
            MPNetForTokenClassification,
            MPNetLayer,
            MPNetModel,
            MPNetPreTrainedModel,
        )
        from .models.mt5 import MT5EncoderModel, MT5ForConditionalGeneration, MT5Model
        from .models.openai import (
            OPENAI_GPT_PRETRAINED_MODEL_ARCHIVE_LIST,
            OpenAIGPTDoubleHeadsModel,
            OpenAIGPTForSequenceClassification,
            OpenAIGPTLMHeadModel,
            OpenAIGPTModel,
            OpenAIGPTPreTrainedModel,
            load_tf_weights_in_openai_gpt,
        )
        from .models.pegasus import PegasusForCausalLM, PegasusForConditionalGeneration, PegasusModel
        from .models.prophetnet import (
            PROPHETNET_PRETRAINED_MODEL_ARCHIVE_LIST,
            ProphetNetDecoder,
            ProphetNetEncoder,
            ProphetNetForCausalLM,
            ProphetNetForConditionalGeneration,
            ProphetNetModel,
            ProphetNetPreTrainedModel,
        )
        from .models.rag import RagModel, RagSequenceForGeneration, RagTokenForGeneration
        from .models.reformer import (
            REFORMER_PRETRAINED_MODEL_ARCHIVE_LIST,
            ReformerAttention,
            ReformerForMaskedLM,
            ReformerForQuestionAnswering,
            ReformerForSequenceClassification,
            ReformerLayer,
            ReformerModel,
            ReformerModelWithLMHead,
        )
        from .models.retribert import RETRIBERT_PRETRAINED_MODEL_ARCHIVE_LIST, RetriBertModel, RetriBertPreTrainedModel
        from .models.roberta import (
            ROBERTA_PRETRAINED_MODEL_ARCHIVE_LIST,
            RobertaForCausalLM,
            RobertaForMaskedLM,
            RobertaForMultipleChoice,
            RobertaForQuestionAnswering,
            RobertaForSequenceClassification,
            RobertaForTokenClassification,
            RobertaModel,
        )
        from .models.speech_to_text import (
            SPEECH_TO_TEXT_PRETRAINED_MODEL_ARCHIVE_LIST,
            Speech2TextForConditionalGeneration,
            Speech2TextModel,
        )
        from .models.squeezebert import (
            SQUEEZEBERT_PRETRAINED_MODEL_ARCHIVE_LIST,
            SqueezeBertForMaskedLM,
            SqueezeBertForMultipleChoice,
            SqueezeBertForQuestionAnswering,
            SqueezeBertForSequenceClassification,
            SqueezeBertForTokenClassification,
            SqueezeBertModel,
            SqueezeBertModule,
            SqueezeBertPreTrainedModel,
        )
        from .models.t5 import (
            T5_PRETRAINED_MODEL_ARCHIVE_LIST,
            T5EncoderModel,
            T5ForConditionalGeneration,
            T5Model,
            T5PreTrainedModel,
            load_tf_weights_in_t5,
        )
        from .models.tapas import (
            TAPAS_PRETRAINED_MODEL_ARCHIVE_LIST,
            TapasForMaskedLM,
            TapasForQuestionAnswering,
            TapasForSequenceClassification,
            TapasModel,
        )
        from .models.transfo_xl import (
            TRANSFO_XL_PRETRAINED_MODEL_ARCHIVE_LIST,
            AdaptiveEmbedding,
            TransfoXLForSequenceClassification,
            TransfoXLLMHeadModel,
            TransfoXLModel,
            TransfoXLPreTrainedModel,
            load_tf_weights_in_transfo_xl,
        )
        from .models.wav2vec2 import (
            WAV_2_VEC_2_PRETRAINED_MODEL_ARCHIVE_LIST,
            Wav2Vec2ForCTC,
            Wav2Vec2ForMaskedLM,
            Wav2Vec2Model,
            Wav2Vec2PreTrainedModel,
        )
        from .models.xlm import (
            XLM_PRETRAINED_MODEL_ARCHIVE_LIST,
            XLMForMultipleChoice,
            XLMForQuestionAnswering,
            XLMForQuestionAnsweringSimple,
            XLMForSequenceClassification,
            XLMForTokenClassification,
            XLMModel,
            XLMPreTrainedModel,
            XLMWithLMHeadModel,
        )
        from .models.xlm_prophetnet import (
            XLM_PROPHETNET_PRETRAINED_MODEL_ARCHIVE_LIST,
            XLMProphetNetDecoder,
            XLMProphetNetEncoder,
            XLMProphetNetForCausalLM,
            XLMProphetNetForConditionalGeneration,
            XLMProphetNetModel,
        )
        from .models.xlm_roberta import (
            XLM_ROBERTA_PRETRAINED_MODEL_ARCHIVE_LIST,
            XLMRobertaForCausalLM,
            XLMRobertaForMaskedLM,
            XLMRobertaForMultipleChoice,
            XLMRobertaForQuestionAnswering,
            XLMRobertaForSequenceClassification,
            XLMRobertaForTokenClassification,
            XLMRobertaModel,
        )
        from .models.xlnet import (
            XLNET_PRETRAINED_MODEL_ARCHIVE_LIST,
            XLNetForMultipleChoice,
            XLNetForQuestionAnswering,
            XLNetForQuestionAnsweringSimple,
            XLNetForSequenceClassification,
            XLNetForTokenClassification,
            XLNetLMHeadModel,
            XLNetModel,
            XLNetPreTrainedModel,
            load_tf_weights_in_xlnet,
        )

        # Optimization
        from .optimization import (
            Adafactor,
            AdamW,
            get_constant_schedule,
            get_constant_schedule_with_warmup,
            get_cosine_schedule_with_warmup,
            get_cosine_with_hard_restarts_schedule_with_warmup,
            get_linear_schedule_with_warmup,
            get_polynomial_decay_schedule_with_warmup,
            get_scheduler,
        )

        # Trainer
        from .trainer import Trainer
        from .trainer_pt_utils import torch_distributed_zero_first
        from .trainer_seq2seq import Seq2SeqTrainer
    else:
        from .utils.dummy_pt_objects import *

    # TensorFlow
    if is_tf_available():

        from .benchmark.benchmark_args_tf import TensorFlowBenchmarkArguments

        # Benchmarks
        from .benchmark.benchmark_tf import TensorFlowBenchmark
        from .generation_tf_utils import tf_top_k_top_p_filtering
        from .modeling_tf_utils import TFPreTrainedModel, TFSequenceSummary, TFSharedEmbeddings, shape_list
        from .models.albert import (
            TF_ALBERT_PRETRAINED_MODEL_ARCHIVE_LIST,
            TFAlbertForMaskedLM,
            TFAlbertForMultipleChoice,
            TFAlbertForPreTraining,
            TFAlbertForQuestionAnswering,
            TFAlbertForSequenceClassification,
            TFAlbertForTokenClassification,
            TFAlbertMainLayer,
            TFAlbertModel,
            TFAlbertPreTrainedModel,
        )
        from .models.auto import (
            TF_MODEL_FOR_CAUSAL_LM_MAPPING,
            TF_MODEL_FOR_MASKED_LM_MAPPING,
            TF_MODEL_FOR_MULTIPLE_CHOICE_MAPPING,
            TF_MODEL_FOR_NEXT_SENTENCE_PREDICTION_MAPPING,
            TF_MODEL_FOR_PRETRAINING_MAPPING,
            TF_MODEL_FOR_QUESTION_ANSWERING_MAPPING,
            TF_MODEL_FOR_SEQ_TO_SEQ_CAUSAL_LM_MAPPING,
            TF_MODEL_FOR_SEQUENCE_CLASSIFICATION_MAPPING,
            TF_MODEL_FOR_TOKEN_CLASSIFICATION_MAPPING,
            TF_MODEL_MAPPING,
            TF_MODEL_WITH_LM_HEAD_MAPPING,
            TFAutoModel,
            TFAutoModelForCausalLM,
            TFAutoModelForMaskedLM,
            TFAutoModelForMultipleChoice,
            TFAutoModelForPreTraining,
            TFAutoModelForQuestionAnswering,
            TFAutoModelForSeq2SeqLM,
            TFAutoModelForSequenceClassification,
            TFAutoModelForTokenClassification,
            TFAutoModelWithLMHead,
        )
        from .models.bart import TFBartForConditionalGeneration, TFBartModel, TFBartPretrainedModel
        from .models.bert import (
            TF_BERT_PRETRAINED_MODEL_ARCHIVE_LIST,
            TFBertEmbeddings,
            TFBertForMaskedLM,
            TFBertForMultipleChoice,
            TFBertForNextSentencePrediction,
            TFBertForPreTraining,
            TFBertForQuestionAnswering,
            TFBertForSequenceClassification,
            TFBertForTokenClassification,
            TFBertLMHeadModel,
            TFBertMainLayer,
            TFBertModel,
            TFBertPreTrainedModel,
        )
        from .models.blenderbot import TFBlenderbotForConditionalGeneration, TFBlenderbotModel
        from .models.blenderbot_small import TFBlenderbotSmallForConditionalGeneration, TFBlenderbotSmallModel
        from .models.camembert import (
            TF_CAMEMBERT_PRETRAINED_MODEL_ARCHIVE_LIST,
            TFCamembertForMaskedLM,
            TFCamembertForMultipleChoice,
            TFCamembertForQuestionAnswering,
            TFCamembertForSequenceClassification,
            TFCamembertForTokenClassification,
            TFCamembertModel,
        )
        from .models.convbert import (
            TF_CONVBERT_PRETRAINED_MODEL_ARCHIVE_LIST,
            TFConvBertForMaskedLM,
            TFConvBertForMultipleChoice,
            TFConvBertForQuestionAnswering,
            TFConvBertForSequenceClassification,
            TFConvBertForTokenClassification,
            TFConvBertLayer,
            TFConvBertModel,
            TFConvBertPreTrainedModel,
        )
        from .models.ctrl import (
            TF_CTRL_PRETRAINED_MODEL_ARCHIVE_LIST,
            TFCTRLForSequenceClassification,
            TFCTRLLMHeadModel,
            TFCTRLModel,
            TFCTRLPreTrainedModel,
        )
        from .models.distilbert import (
            TF_DISTILBERT_PRETRAINED_MODEL_ARCHIVE_LIST,
            TFDistilBertForMaskedLM,
            TFDistilBertForMultipleChoice,
            TFDistilBertForQuestionAnswering,
            TFDistilBertForSequenceClassification,
            TFDistilBertForTokenClassification,
            TFDistilBertMainLayer,
            TFDistilBertModel,
            TFDistilBertPreTrainedModel,
        )
        from .models.dpr import (
            TF_DPR_CONTEXT_ENCODER_PRETRAINED_MODEL_ARCHIVE_LIST,
            TF_DPR_QUESTION_ENCODER_PRETRAINED_MODEL_ARCHIVE_LIST,
            TF_DPR_READER_PRETRAINED_MODEL_ARCHIVE_LIST,
            TFDPRContextEncoder,
            TFDPRPretrainedContextEncoder,
            TFDPRPretrainedQuestionEncoder,
            TFDPRPretrainedReader,
            TFDPRQuestionEncoder,
            TFDPRReader,
        )
        from .models.electra import (
            TF_ELECTRA_PRETRAINED_MODEL_ARCHIVE_LIST,
            TFElectraForMaskedLM,
            TFElectraForMultipleChoice,
            TFElectraForPreTraining,
            TFElectraForQuestionAnswering,
            TFElectraForSequenceClassification,
            TFElectraForTokenClassification,
            TFElectraModel,
            TFElectraPreTrainedModel,
        )
        from .models.flaubert import (
            TF_FLAUBERT_PRETRAINED_MODEL_ARCHIVE_LIST,
            TFFlaubertForMultipleChoice,
            TFFlaubertForQuestionAnsweringSimple,
            TFFlaubertForSequenceClassification,
            TFFlaubertForTokenClassification,
            TFFlaubertModel,
            TFFlaubertWithLMHeadModel,
        )
        from .models.funnel import (
            TF_FUNNEL_PRETRAINED_MODEL_ARCHIVE_LIST,
            TFFunnelBaseModel,
            TFFunnelForMaskedLM,
            TFFunnelForMultipleChoice,
            TFFunnelForPreTraining,
            TFFunnelForQuestionAnswering,
            TFFunnelForSequenceClassification,
            TFFunnelForTokenClassification,
            TFFunnelModel,
        )
        from .models.gpt2 import (
            TF_GPT2_PRETRAINED_MODEL_ARCHIVE_LIST,
            TFGPT2DoubleHeadsModel,
            TFGPT2ForSequenceClassification,
            TFGPT2LMHeadModel,
            TFGPT2MainLayer,
            TFGPT2Model,
            TFGPT2PreTrainedModel,
        )
        from .models.led import TFLEDForConditionalGeneration, TFLEDModel, TFLEDPreTrainedModel
        from .models.longformer import (
            TF_LONGFORMER_PRETRAINED_MODEL_ARCHIVE_LIST,
            TFLongformerForMaskedLM,
            TFLongformerForMultipleChoice,
            TFLongformerForQuestionAnswering,
            TFLongformerForSequenceClassification,
            TFLongformerForTokenClassification,
            TFLongformerModel,
            TFLongformerSelfAttention,
        )
        from .models.lxmert import (
            TF_LXMERT_PRETRAINED_MODEL_ARCHIVE_LIST,
            TFLxmertForPreTraining,
            TFLxmertMainLayer,
            TFLxmertModel,
            TFLxmertPreTrainedModel,
            TFLxmertVisualFeatureEncoder,
        )
        from .models.marian import TFMarianModel, TFMarianMTModel
        from .models.mbart import TFMBartForConditionalGeneration, TFMBartModel
        from .models.mobilebert import (
            TF_MOBILEBERT_PRETRAINED_MODEL_ARCHIVE_LIST,
            TFMobileBertForMaskedLM,
            TFMobileBertForMultipleChoice,
            TFMobileBertForNextSentencePrediction,
            TFMobileBertForPreTraining,
            TFMobileBertForQuestionAnswering,
            TFMobileBertForSequenceClassification,
            TFMobileBertForTokenClassification,
            TFMobileBertMainLayer,
            TFMobileBertModel,
            TFMobileBertPreTrainedModel,
        )
        from .models.mpnet import (
            TF_MPNET_PRETRAINED_MODEL_ARCHIVE_LIST,
            TFMPNetForMaskedLM,
            TFMPNetForMultipleChoice,
            TFMPNetForQuestionAnswering,
            TFMPNetForSequenceClassification,
            TFMPNetForTokenClassification,
            TFMPNetMainLayer,
            TFMPNetModel,
            TFMPNetPreTrainedModel,
        )
        from .models.mt5 import TFMT5EncoderModel, TFMT5ForConditionalGeneration, TFMT5Model
        from .models.openai import (
            TF_OPENAI_GPT_PRETRAINED_MODEL_ARCHIVE_LIST,
            TFOpenAIGPTDoubleHeadsModel,
            TFOpenAIGPTForSequenceClassification,
            TFOpenAIGPTLMHeadModel,
            TFOpenAIGPTMainLayer,
            TFOpenAIGPTModel,
            TFOpenAIGPTPreTrainedModel,
        )
        from .models.pegasus import TFPegasusForConditionalGeneration, TFPegasusModel
        from .models.rag import TFRagModel, TFRagSequenceForGeneration, TFRagTokenForGeneration
        from .models.roberta import (
            TF_ROBERTA_PRETRAINED_MODEL_ARCHIVE_LIST,
            TFRobertaForMaskedLM,
            TFRobertaForMultipleChoice,
            TFRobertaForQuestionAnswering,
            TFRobertaForSequenceClassification,
            TFRobertaForTokenClassification,
            TFRobertaMainLayer,
            TFRobertaModel,
            TFRobertaPreTrainedModel,
        )
        from .models.t5 import (
            TF_T5_PRETRAINED_MODEL_ARCHIVE_LIST,
            TFT5EncoderModel,
            TFT5ForConditionalGeneration,
            TFT5Model,
            TFT5PreTrainedModel,
        )
        from .models.transfo_xl import (
            TF_TRANSFO_XL_PRETRAINED_MODEL_ARCHIVE_LIST,
            TFAdaptiveEmbedding,
            TFTransfoXLForSequenceClassification,
            TFTransfoXLLMHeadModel,
            TFTransfoXLMainLayer,
            TFTransfoXLModel,
            TFTransfoXLPreTrainedModel,
        )
        from .models.xlm import (
            TF_XLM_PRETRAINED_MODEL_ARCHIVE_LIST,
            TFXLMForMultipleChoice,
            TFXLMForQuestionAnsweringSimple,
            TFXLMForSequenceClassification,
            TFXLMForTokenClassification,
            TFXLMMainLayer,
            TFXLMModel,
            TFXLMPreTrainedModel,
            TFXLMWithLMHeadModel,
        )
        from .models.xlm_roberta import (
            TF_XLM_ROBERTA_PRETRAINED_MODEL_ARCHIVE_LIST,
            TFXLMRobertaForMaskedLM,
            TFXLMRobertaForMultipleChoice,
            TFXLMRobertaForQuestionAnswering,
            TFXLMRobertaForSequenceClassification,
            TFXLMRobertaForTokenClassification,
            TFXLMRobertaModel,
        )
        from .models.xlnet import (
            TF_XLNET_PRETRAINED_MODEL_ARCHIVE_LIST,
            TFXLNetForMultipleChoice,
            TFXLNetForQuestionAnsweringSimple,
            TFXLNetForSequenceClassification,
            TFXLNetForTokenClassification,
            TFXLNetLMHeadModel,
            TFXLNetMainLayer,
            TFXLNetModel,
            TFXLNetPreTrainedModel,
        )

        # Optimization
        from .optimization_tf import AdamWeightDecay, GradientAccumulator, WarmUp, create_optimizer

        # Trainer
        from .trainer_tf import TFTrainer

    else:
        # Import the same objects as dummies to get them in the namespace.
        # They will raise an import error if the user tries to instantiate / use them.
        from .utils.dummy_tf_objects import *

    if is_flax_available():
        from .modeling_flax_utils import FlaxPreTrainedModel
        from .models.auto import FLAX_MODEL_MAPPING, FlaxAutoModel
        from .models.bert import FlaxBertForMaskedLM, FlaxBertModel
        from .models.roberta import FlaxRobertaModel
    else:
        # Import the same objects as dummies to get them in the namespace.
        # They will raise an import error if the user tries to instantiate / use them.
        from .utils.dummy_flax_objects import *
else:
    import importlib
    import os
    import sys

    class _LazyModule(_BaseLazyModule):
        """
        Module class that surfaces all objects but only performs associated imports when the objects are requested.
        """

        __file__ = globals()["__file__"]
        __path__ = [os.path.dirname(__file__)]

        def _get_module(self, module_name: str):
            return importlib.import_module("." + module_name, self.__name__)

        def __getattr__(self, name: str):
            # Special handling for the version, which is a constant from this module and not imported in a submodule.
            if name == "__version__":
                return __version__
            return super().__getattr__(name)

    sys.modules[__name__] = _LazyModule(__name__, _import_structure)


if not is_tf_available() and not is_torch_available() and not is_flax_available():
    logger.warning(
        "None of PyTorch, TensorFlow >= 2.0, or Flax have been found. "
        "Models won't be available and only tokenizers, configuration "
        "and file/data utilities can be used."
    )<|MERGE_RESOLUTION|>--- conflicted
+++ resolved
@@ -126,26 +126,7 @@
         "load_tf2_weights_in_pytorch_model",
     ],
     # Models
-<<<<<<< HEAD
-    "models.wav2vec2": [
-        "WAV_2_VEC_2_PRETRAINED_CONFIG_ARCHIVE_MAP",
-        "Wav2Vec2Config",
-        "Wav2Vec2CTCTokenizer",
-        "Wav2Vec2Tokenizer",
-        "Wav2Vec2FeatureExtractor",
-        "Wav2Vec2Processor",
-    ],
-    "models.m2m_100": ["M2M_100_PRETRAINED_CONFIG_ARCHIVE_MAP", "M2M100Config", "M2M100Tokenizer"],
-    "models.speech_to_text": [
-        "SPEECH_TO_TEXT_PRETRAINED_CONFIG_ARCHIVE_MAP",
-        "Speech2TextConfig",
-        "Speech2TextFeatureExtractor",
-    ],
-    "models.big_bird": ["BIG_BIRD_PRETRAINED_CONFIG_ARCHIVE_MAP", "BigBirdConfig", "BigBirdTokenizer"],
-    "models.convbert": ["CONVBERT_PRETRAINED_CONFIG_ARCHIVE_MAP", "ConvBertConfig", "ConvBertTokenizer"],
-=======
     "models": [],
->>>>>>> 0f226f78
     "models.albert": ["ALBERT_PRETRAINED_CONFIG_ARCHIVE_MAP", "AlbertConfig"],
     "models.auto": [
         "ALL_PRETRAINED_CONFIG_ARCHIVE_MAP",
@@ -173,6 +154,7 @@
         "BlenderbotSmallConfig",
         "BlenderbotSmallTokenizer",
     ],
+    "models.big_bird": ["BIG_BIRD_PRETRAINED_CONFIG_ARCHIVE_MAP", "BigBirdConfig", "BigBirdTokenizer"],
     "models.camembert": ["CAMEMBERT_PRETRAINED_CONFIG_ARCHIVE_MAP", "CamembertConfig"],
     "models.convbert": ["CONVBERT_PRETRAINED_CONFIG_ARCHIVE_MAP", "ConvBertConfig", "ConvBertTokenizer"],
     "models.ctrl": ["CTRL_PRETRAINED_CONFIG_ARCHIVE_MAP", "CTRLConfig", "CTRLTokenizer"],
@@ -411,64 +393,6 @@
     _import_structure["generation_utils"] = ["top_k_top_p_filtering"]
     _import_structure["modeling_utils"] = ["Conv1D", "PreTrainedModel", "apply_chunking_to_forward", "prune_layer"]
     # PyTorch models structure
-<<<<<<< HEAD
-    _import_structure["models.big_bird"].extend(
-        [
-            "BIG_BIRD_PRETRAINED_MODEL_ARCHIVE_LIST",
-            "BigBirdForMaskedLM",
-            "BigBirdForCausalLM",
-            "BigBirdForMultipleChoice",
-            "BigBirdForQuestionAnswering",
-            "BigBirdForSequenceClassification",
-            "BigBirdForTokenClassification",
-            "BigBirdLayer",
-            "BigBirdModel",
-            "BigBirdForPreTraining",
-            "BigBirdPreTrainedModel",
-            "load_tf_weights_in_big_bird",
-        ]
-    )
-    _import_structure["models.speech_to_text"].extend(
-        [
-            "SPEECH_TO_TEXT_PRETRAINED_MODEL_ARCHIVE_LIST",
-            "Speech2TextForConditionalGeneration",
-            "Speech2TextModel",
-        ]
-    )
-
-    _import_structure["models.wav2vec2"].extend(
-        [
-            "WAV_2_VEC_2_PRETRAINED_MODEL_ARCHIVE_LIST",
-            "Wav2Vec2ForCTC",
-            "Wav2Vec2ForMaskedLM",
-            "Wav2Vec2Model",
-            "Wav2Vec2PreTrainedModel",
-        ]
-    )
-    _import_structure["models.m2m_100"].extend(
-        [
-            "M2M_100_PRETRAINED_MODEL_ARCHIVE_LIST",
-            "M2M100ForConditionalGeneration",
-            "M2M100Model",
-        ]
-    )
-
-    _import_structure["models.convbert"].extend(
-        [
-            "CONVBERT_PRETRAINED_MODEL_ARCHIVE_LIST",
-            "ConvBertForMaskedLM",
-            "ConvBertForMultipleChoice",
-            "ConvBertForQuestionAnswering",
-            "ConvBertForSequenceClassification",
-            "ConvBertForTokenClassification",
-            "ConvBertLayer",
-            "ConvBertModel",
-            "ConvBertPreTrainedModel",
-            "load_tf_weights_in_convbert",
-        ]
-    )
-=======
->>>>>>> 0f226f78
     _import_structure["models.albert"].extend(
         [
             "ALBERT_PRETRAINED_MODEL_ARCHIVE_LIST",
@@ -561,6 +485,22 @@
             "BlenderbotSmallForCausalLM",
             "BlenderbotSmallForConditionalGeneration",
             "BlenderbotSmallModel",
+        ]
+    )
+    _import_structure["models.big_bird"].extend(
+        [
+            "BIG_BIRD_PRETRAINED_MODEL_ARCHIVE_LIST",
+            "BigBirdForMaskedLM",
+            "BigBirdForCausalLM",
+            "BigBirdForMultipleChoice",
+            "BigBirdForQuestionAnswering",
+            "BigBirdForSequenceClassification",
+            "BigBirdForTokenClassification",
+            "BigBirdLayer",
+            "BigBirdModel",
+            "BigBirdForPreTraining",
+            "BigBirdPreTrainedModel",
+            "load_tf_weights_in_big_bird",
         ]
     )
     _import_structure["models.camembert"].extend(
